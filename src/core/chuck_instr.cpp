--- conflicted
+++ resolved
@@ -2303,21 +2303,17 @@
             push_( reg_sp, val );
         }
             break;
-<<<<<<< HEAD
-        case te_externalString:
+        case te_globalString:
         {
             // pointer to registers
             t_CKUINT *& reg_sp = (t_CKUINT *&)shred->reg->sp;
-            t_CKUINT val = (t_CKUINT) vm->get_external_string( m_name );
+            t_CKUINT val = (t_CKUINT) vm->get_global_string( m_name );
             
-            // push external map content into string-reg stack
+            // push global map content into string-reg stack
             push_( reg_sp, val );
         }
             break;
-        case te_externalEvent:
-=======
         case te_globalEvent:
->>>>>>> b1a739f9
         {
             t_CKUINT *& reg_sp = (t_CKUINT *&)shred->reg->sp;
             t_CKUINT val = (t_CKUINT) vm->get_global_event( m_name );
@@ -2326,32 +2322,32 @@
             push_( reg_sp, val );
         }
             break;
-        case te_externalUGen:
+        case te_globalUGen:
         {
-            if( !vm->is_external_ugen_valid( m_name ) )
+            if( !vm->is_global_ugen_valid( m_name ) )
             {
                 // we have a problem
                 CK_FPRINTF_STDERR(
-                    "[chuck](VM): UninitializedUGenException: on line[%lu] in shred[id=%lu:%s]\n[chuck](VM): ... (hint: need to declare external UGen earlier in file)\n",
+                    "[chuck](VM): UninitializedUGenException: on line[%lu] in shred[id=%lu:%s]\n[chuck](VM): ... (hint: need to declare global UGen earlier in file)\n",
                     m_linepos, shred->xid, shred->name.c_str());
                 goto error;
             }
         
             t_CKUINT *& reg_sp = (t_CKUINT *&)shred->reg->sp;
-            t_CKUINT val = (t_CKUINT) vm->get_external_ugen( m_name );
+            t_CKUINT val = (t_CKUINT) vm->get_global_ugen( m_name );
             
-            // push external map content into event-reg stack
+            // push global map content into event-reg stack
             push_( reg_sp, val );
         }
             break;
-        case te_externalArraySymbol:
+        case te_globalArraySymbol:
         {
             // all array allocations return a Chuck_Object * casted to an int
             // --> put exactly that on the stack
             t_CKUINT *& reg_sp = (t_CKUINT *&)shred->reg->sp;
-            t_CKUINT val = (t_CKUINT) vm->get_external_array( m_name );
+            t_CKUINT val = (t_CKUINT) vm->get_global_array( m_name );
             
-            // push external map content into object-reg stack
+            // push global map content into object-reg stack
             push_( reg_sp, val );
         
         }
@@ -2403,23 +2399,18 @@
         case te_globalFloat:
             addr = (t_CKUINT) vm->get_ptr_to_global_float( m_name );
             break;
-<<<<<<< HEAD
-        case te_externalString:
-            addr = (t_CKUINT) vm->get_ptr_to_external_string( m_name );
+        case te_globalString:
+            addr = (t_CKUINT) vm->get_ptr_to_global_string( m_name );
             break;
-        case te_externalEvent:
+        case te_globalEvent:
             // TODO: should this be a * or a * * ?
-            addr = (t_CKUINT) vm->get_ptr_to_external_event( m_name );
-=======
-        case te_globalEvent:
             addr = (t_CKUINT) vm->get_ptr_to_global_event( m_name );
->>>>>>> b1a739f9
             break;
-        case te_externalUGen:
-            addr = (t_CKUINT) vm->get_ptr_to_external_ugen( m_name );
+        case te_globalUGen:
+            addr = (t_CKUINT) vm->get_ptr_to_global_ugen( m_name );
             break;
-        case te_externalArraySymbol:
-            addr = (t_CKUINT) vm->get_ptr_to_external_array( m_name );
+        case te_globalArraySymbol:
+            addr = (t_CKUINT) vm->get_ptr_to_global_array( m_name );
             break;
             
     }
@@ -3649,30 +3640,29 @@
     t_CKUINT addr = 0;
 
     // init in the correct vm map according to the type
-<<<<<<< HEAD
     if( m_is_array )
     {
         switch( m_type )
         {
-            case te_externalInt:
-            case te_externalFloat:
-                vm->init_external_array( m_name, m_chuck_type, m_type );
-                addr = (t_CKUINT) vm->get_ptr_to_external_array( m_name );
+            case te_globalInt:
+            case te_globalFloat:
+                vm->init_global_array( m_name, m_chuck_type, m_type );
+                addr = (t_CKUINT) vm->get_ptr_to_global_array( m_name );
                 break;
-            case te_externalString:
-                EM_error2( 0, "external string arrays are currently disabled." );
+            case te_globalString:
+                EM_error2( 0, "global string arrays are currently disabled." );
                 goto error;
                 break;
-            case te_externalEvent:
-                EM_error2( 0, "external Event arrays are currently disabled." );
+            case te_globalEvent:
+                EM_error2( 0, "global Event arrays are currently disabled." );
                 goto error;
                 break;
-            case te_externalUGen:
-                EM_error2( 0, "external UGen arrays are currently disabled." );
+            case te_globalUGen:
+                EM_error2( 0, "global UGen arrays are currently disabled." );
                 goto error;
                 break;
-            case te_externalArraySymbol:
-                EM_error2( 0, "(internal error) symbol-only external type used in allocation" );
+            case te_globalArraySymbol:
+                EM_error2( 0, "(internal error) symbol-only global type used in allocation" );
                 goto error;
         }
     
@@ -3681,47 +3671,32 @@
     {
         // not array
         switch( m_type ) {
-            case te_externalInt:
-                vm->init_external_int( m_name );
-                addr = (t_CKUINT) vm->get_ptr_to_external_int( m_name );
+            case te_globalInt:
+                vm->init_global_int( m_name );
+                addr = (t_CKUINT) vm->get_ptr_to_global_int( m_name );
                 break;
-            case te_externalFloat:
-                vm->init_external_float( m_name );
-                addr = (t_CKUINT) vm->get_ptr_to_external_float( m_name );
+            case te_globalFloat:
+                vm->init_global_float( m_name );
+                addr = (t_CKUINT) vm->get_ptr_to_global_float( m_name );
                 break;
-            case te_externalString:
-                vm->init_external_string( m_name );
-                addr = (t_CKUINT) vm->get_ptr_to_external_string( m_name );
+            case te_globalString:
+                vm->init_global_string( m_name );
+                addr = (t_CKUINT) vm->get_ptr_to_global_string( m_name );
                 break;
-            case te_externalEvent:
+            case te_globalEvent:
                 // events are already init in emit
                 // but might need to execute ctors (below)
-                addr = (t_CKUINT) vm->get_external_event( m_name );
+                addr = (t_CKUINT) vm->get_global_event( m_name );
                 break;
-            case te_externalUGen:
+            case te_globalUGen:
                 // ugens are already init in emit
                 // but might need to execute ctors (below)
-                addr = (t_CKUINT) vm->get_external_ugen( m_name );
+                addr = (t_CKUINT) vm->get_global_ugen( m_name );
                 break;
-            case te_externalArraySymbol:
-                EM_error2( 0, "(internal error) symbol-only external type used in allocation" );
+            case te_globalArraySymbol:
+                EM_error2( 0, "(internal error) symbol-only global type used in allocation" );
                 goto error;
         }
-=======
-    switch( m_type ) {
-        case te_globalInt:
-            vm->init_global_int( m_name );
-            addr = (t_CKUINT) vm->get_ptr_to_global_int( m_name );
-            break;
-        case te_globalFloat:
-            vm->init_global_float( m_name );
-            addr = (t_CKUINT) vm->get_ptr_to_global_float( m_name );
-            break;
-        case te_globalEvent:
-            // no need to init, it has already been initted during emit
-            addr = (t_CKUINT) vm->get_ptr_to_global_event( m_name );
-            break;
->>>>>>> b1a739f9
     }
     
     
@@ -3730,13 +3705,13 @@
     
     // if we have ctors to execute, do it
     if( m_should_execute_ctors &&
-        vm->should_call_external_ctor( m_name, m_type ) )
+        vm->should_call_global_ctor( m_name, m_type ) )
     {
         // call ctors
         call_all_parent_pre_constructors( vm, shred,
             m_chuck_type, m_stack_offset );
         // tell VM we did it so that it will never be done again for m_name
-        vm->external_ctor_was_called( m_name, m_type );
+        vm->global_ctor_was_called( m_name, m_type );
     }
     
     return;
