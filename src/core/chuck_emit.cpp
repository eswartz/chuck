--- conflicted
+++ resolved
@@ -229,16 +229,16 @@
     // error-checking: was dac-replacement initted?
     if( emit->should_replace_dac )
     {
-        if( !emit->env->vm()->is_external_ugen_init( emit->dac_replacement ) )
+        if( !emit->env->vm()->is_global_ugen_init( emit->dac_replacement ) )
         {
             EM_error2( 0, "compiler error: dac replacement '%s' was never initialized...",
                 emit->dac_replacement.c_str() );
-            EM_error2( 0, " ... (hint: need to declare this variable as an external UGen)" );
+            EM_error2( 0, " ... (hint: need to declare this variable as a global UGen)" );
             ret = FALSE;
         }
     
         // (also need to make sure it was constructed; see runtime error in
-        // Chuck_Instr_Reg_Push_External)
+        // Chuck_Instr_Reg_Push_Global)
     }
 
     if( ret )
@@ -2904,13 +2904,13 @@
         }
         else if( exp->var == insert_symbol( "dac" ) )
         {
-            // should replace dac with external ugen?
+            // should replace dac with global ugen?
             if( emit->should_replace_dac )
             {
-                // push the external UGen on to the stack
-                Chuck_Instr_Reg_Push_External * instr =
-                    new Chuck_Instr_Reg_Push_External(
-                        emit->dac_replacement, te_externalUGen );
+                // push the global UGen on to the stack
+                Chuck_Instr_Reg_Push_Global * instr =
+                    new Chuck_Instr_Reg_Push_Global(
+                        emit->dac_replacement, te_globalUGen );
                 instr->set_linepos( exp->linepos );
                 emit->append( instr );
             }
@@ -4038,7 +4038,7 @@
     t_CKBOOL is_ref = FALSE;
     t_CKBOOL is_init = FALSE;
     t_CKBOOL is_array = FALSE;
-    t_CKBOOL needs_external_ctor = FALSE;
+    t_CKBOOL needs_global_ctor = FALSE;
     
     t_CKTYPE t = type_engine_find_type( emit->env, decl->type->xid );
     te_GlobalType globalType;
@@ -4055,36 +4055,27 @@
         }
         else if( isa( t, emit->env->t_string ) )
         {
-            externalType = te_externalString;
+            globalType = te_globalString;
         }
         else if( isa( t, emit->env->t_event ) )
         {
             // kind-of-event (te_Type for this would be te_user, which is not helpful)
-<<<<<<< HEAD
-            externalType = te_externalEvent;
+            globalType = te_globalEvent;
             // need to call ctors
-            needs_external_ctor = TRUE;
+            needs_global_ctor = TRUE;
         }
         else if( isa( t, emit->env->t_ugen ) )
         {
-            // kind-of-ugen (te_Type might not be te_ugen, so we store externalUGen in our own field)
-            externalType = te_externalUGen;
+            // kind-of-ugen (te_Type might not be te_ugen, so we store globalUGen in our own field)
+            globalType = te_globalUGen;
             // need to call ctors
-            needs_external_ctor = TRUE;
-=======
-            globalType = te_globalEvent;
->>>>>>> b1a739f9
+            needs_global_ctor = TRUE;
         }
         else
         {
             // fail if type unsupported
-<<<<<<< HEAD
-            EM_error2( decl->linepos, (std::string("unsupported type for external keyword: ") + t->name).c_str() );
+            EM_error2( decl->linepos, (std::string("unsupported type for global keyword: ") + t->name).c_str() );
             EM_error2( decl->linepos, "... (supported types: int, float, string, Event, UGen)" );
-=======
-            EM_error2( decl->linepos, (std::string("unsupported type for global keyword: ") + t->name).c_str() );
-            EM_error2( decl->linepos, "... (supported types: int, float, Event)" );
->>>>>>> b1a739f9
             return FALSE;
         }
     }
@@ -4118,7 +4109,7 @@
                 // ... then check to see if empty []
                 // and only instantiate if NOT empty
                 // REFACTOR-2017 TODO: do we want to
-                //  avoid doing this if the array is external?
+                //  avoid doing this if the array is global?
                 if( list->var_decl->array->exp_list )
                 {
                     // set
@@ -4131,11 +4122,7 @@
             else if( !is_ref )
             {
                 // REFACTOR-2017: don't emit instructions to instantiate
-<<<<<<< HEAD
-                // non-array external variables -- they are init/instantiated
-=======
-                // global variables -- they are init/instantiated
->>>>>>> b1a739f9
+                // non-array global variables -- they are init/instantiated
                 // during emit (see below in this function)
                 if( !decl->is_global )
                 {
@@ -4224,7 +4211,7 @@
                     instr->m_is_array = is_array;
                     
                     // extra fields for objects that need their ctors called
-                    if( needs_external_ctor )
+                    if( needs_global_ctor )
                     {
                         instr->m_chuck_type = type;
                         instr->m_stack_offset = local->offset;
@@ -4239,24 +4226,20 @@
                         {
                             // if the type doesn't exactly match (different kinds of Event), then fail.
                             EM_error2( decl->linepos,
-<<<<<<< HEAD
-                                "external Event '%s' has different type '%s' than already existing external Event of the same name",
+                                "global Event '%s' has different type '%s' than already existing global Event of the same name",
                                 value->name.c_str(), t->name.c_str() );
                             return FALSE;
                         }
                     }
                     // if it's a ugen, we need to initialize it and check if the exact type matches
-                    else if( externalType == te_externalUGen )
+                    else if( globalType == te_globalUGen )
                     {
                         // init and construct it now!
-                        if( !emit->env->vm()->init_external_ugen( value->name, t ) )
+                        if( !emit->env->vm()->init_global_ugen( value->name, t ) )
                         {
                             // if the type doesn't exactly match (different kinds of Event), then fail.
                             EM_error2( decl->linepos,
-                                "external UGen '%s' has different type '%s' than already existing external UGen of the same name",
-=======
-                                "(emit): global Event '%s' has different type '%s' than already existing global Event of the same name",
->>>>>>> b1a739f9
+                                "global UGen '%s' has different type '%s' than already existing global UGen of the same name",
                                 value->name.c_str(), t->name.c_str() );
                             return FALSE;
                         }
@@ -4895,7 +4878,7 @@
         }
         else if( isa( v->type, emit->env->t_string ) )
         {
-            external_type = te_externalString;
+            global_type = te_globalString;
         }
         else if( isa( v->type, emit->env->t_event ) )
         {
@@ -4903,11 +4886,11 @@
         }
         else if( isa( v->type, emit->env->t_ugen ) )
         {
-            external_type = te_externalUGen;
+            global_type = te_globalUGen;
         }
         else if( isa( v->type, emit->env->t_array ) )
         {
-            external_type = te_externalArraySymbol;
+            global_type = te_globalArraySymbol;
         }
         else
         {
@@ -4969,14 +4952,10 @@
             emit->append( new Chuck_Instr_Reg_Push_Imm( (t_CKUINT)v->func_ref ) );
         else if( v->is_global )
         {
-<<<<<<< HEAD
-            Chuck_Instr_Reg_Push_External * instr =
-                new Chuck_Instr_Reg_Push_External( v->name, external_type );
+            Chuck_Instr_Reg_Push_Global * instr =
+                new Chuck_Instr_Reg_Push_Global( v->name, global_type );
             instr->set_linepos( linepos );
             emit->append( instr );
-=======
-            emit->append( new Chuck_Instr_Reg_Push_Global( v->name, global_type ) );
->>>>>>> b1a739f9
         }
         // check size
         // (added 1.3.1.0: iskindofint -- since in some 64-bit systems, sz_INT == sz_FLOAT)
