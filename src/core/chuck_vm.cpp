/*----------------------------------------------------------------------------
  ChucK Concurrent, On-the-fly Audio Programming Language
    Compiler and Virtual Machine

  Copyright (c) 2004 Ge Wang and Perry R. Cook.  All rights reserved.
    http://chuck.stanford.edu/
    http://chuck.cs.princeton.edu/

  This program is free software; you can redistribute it and/or modify
  it under the terms of the GNU General Public License as published by
  the Free Software Foundation; either version 2 of the License, or
  (at your option) any later version.

  This program is distributed in the hope that it will be useful,
  but WITHOUT ANY WARRANTY; without even the implied warranty of
  MERCHANTABILITY or FITNESS FOR A PARTICULAR PURPOSE.  See the
  GNU General Public License for more details.

  You should have received a copy of the GNU General Public License
  along with this program; if not, write to the Free Software
  Foundation, Inc., 59 Temple Place, Suite 330, Boston, MA 02111-1307
  U.S.A.
-----------------------------------------------------------------------------*/

//-----------------------------------------------------------------------------
// file: chuck_vm.cpp
// desc: chuck virtual machine
//
// author: Ge Wang (ge@ccrma.stanford.edu | gewang@cs.princeton.edu)
// date: Autumn 2002
//-----------------------------------------------------------------------------
#include "chuck_vm.h"
#include "chuck_instr.h"
#include "chuck_lang.h"
#include "chuck_type.h"
#include "chuck_dl.h"
#include "chuck_io.h"
#include "chuck_errmsg.h"
#include "ugen_xxx.h"
#include "hidio_sdl.h"  // 1.4.0.0


#include <algorithm>
using namespace std;

#if defined(__PLATFORM_WIN32__)
  #include <windows.h>
#else
  #include <unistd.h>
  #include <pthread.h>
#endif

// uncomment to compile VM debug messages
#define CK_VM_DEBUG_ENABLE (0)

#if CK_VM_DEBUG_ENABLE
#define CK_VM_DEBUG(x) x
#include <typeinfo>
#else
#define CK_VM_DEBUG(x)
#endif // CK_VM_DEBUG_ENABLE




//-----------------------------------------------------------------------------
// name: struct Chuck_VM_Frame
// desc: func frame
//-----------------------------------------------------------------------------
struct Chuck_VM_Frame
{
public:
    t_CKUINT size;

public:
    Chuck_VM_Frame() { size = 0; }
    ~Chuck_VM_Frame() { }
};




//-----------------------------------------------------------------------------
// name: struct Chuck_VM_Func
// desc: vm function
//-----------------------------------------------------------------------------
struct Chuck_VM_Func
{
public:
    Chuck_VM_Code * code;
    Chuck_VM_Frame * frame;
    t_CKUINT index;

public:
    Chuck_VM_Func() { code = NULL; frame = NULL; index = 0; }
    ~Chuck_VM_Func() { }
};




//-----------------------------------------------------------------------------
// name: struct Chuck_VM_FTable
// desc: function table
//-----------------------------------------------------------------------------
struct Chuck_VM_FTable
{
public:
    Chuck_VM_FTable();
    ~Chuck_VM_FTable();

public:
    Chuck_VM_Func * get_func( t_CKUINT index );
    t_CKUINT append( Chuck_VM_Func * f );
    t_CKBOOL remove( t_CKUINT index );

public:
    vector<Chuck_VM_Func *> func_table;
};




//-----------------------------------------------------------------------------
// name: Chuck_VM()
// desc: ...
//-----------------------------------------------------------------------------
Chuck_VM::Chuck_VM()
{
    // REFACTOR-2017: refs
    m_carrier = NULL;
    
    // data
    m_shreds = NULL;
    m_num_shreds = 0;
    m_shreduler = NULL;
    m_num_dumped_shreds = 0;
    m_msg_buffer = NULL;
    m_reply_buffer = NULL;
    m_event_buffer = NULL;
    m_shred_id = 0;
    m_halt = TRUE;

    m_dac = NULL;
    m_adc = NULL;
    m_bunghole = NULL;
    m_srate = 0;
    m_num_dac_channels = 0;
    m_num_adc_channels = 0;
    m_init = FALSE;
    m_input_ref = NULL;
    m_output_ref = NULL;
    
    // REFACTOR-2017: TODO might want to dynamically grow queue?
    m_external_request_queue.init( 16384 );
}




//-----------------------------------------------------------------------------
// name: ~Chuck_VM()
// desc: ...
//-----------------------------------------------------------------------------
Chuck_VM::~Chuck_VM()
{
    // check if init
    if( m_init )
    {
        // cleanup
        shutdown();
    }
}




//-----------------------------------------------------------------------------
// name: initialize()
// desc: ...
//-----------------------------------------------------------------------------
t_CKBOOL Chuck_VM::initialize( t_CKUINT srate, t_CKUINT dac_chan,
                               t_CKUINT adc_chan, t_CKUINT adaptive, t_CKBOOL halt )
{
    if( m_init )
    {
        m_last_error = "VM already initialized!";
        return FALSE;
    }

    // log
    EM_log( CK_LOG_SYSTEM, "initializing virtual machine..." );
    EM_pushlog(); // push stack

    m_halt = halt;
    m_num_adc_channels = adc_chan;
    m_num_dac_channels = dac_chan;
    m_srate = srate;

    // lockdown
    Chuck_VM_Object::lock_all();

    // log
    EM_log( CK_LOG_SYSTEM, "allocating shreduler..." );
    // allocate shreduler
    m_shreduler = new Chuck_VM_Shreduler;
    m_shreduler->vm_ref = this;
    m_shreduler->set_adaptive( adaptive > 0 ? adaptive : 0 );

    // log
    EM_log( CK_LOG_SYSTEM, "allocating messaging buffers..." );
    // allocate msg buffer
    m_msg_buffer = new CBufferSimple;
    m_msg_buffer->initialize( 1024, sizeof(Chuck_Msg *) );
    //m_msg_buffer->join(); // this should return 0
    m_reply_buffer = new CBufferSimple;
    m_reply_buffer->initialize( 1024, sizeof(Chuck_Msg *) );
    //m_reply_buffer->join(); // this should return 0 too
    m_event_buffer = new CBufferSimple;
    m_event_buffer->initialize( 1024, sizeof(Chuck_Event *) );
    //m_event_buffer->join(); // this should also return 0

    // pop log
    EM_poplog();

    // TODO: clean up all the dynamic objects here on failure
    //       and in the shutdown function!

    return m_init = TRUE;
}




//-----------------------------------------------------------------------------
// name: initialize_synthesis()
// desc: requires type system
//-----------------------------------------------------------------------------
t_CKBOOL Chuck_VM::initialize_synthesis( )
{
    if( !m_init )
    {
        m_last_error = "VM initialize_synthesis() called on raw VM";
        return FALSE;
    }

    if( !env()->t_dac || !env()->t_adc )
    {
        m_last_error = "VM initialize_synthesis() called before type system initialized";
        return FALSE;
    }

    if( m_dac != NULL )
    {
        m_last_error = "VM synthesis already initialized";
        return FALSE;
    }

    // log
    EM_log( CK_LOG_SYSTEM, "initializing synthesis engine..." );
    // push indent
    EM_pushlog();

    // log
    EM_log( CK_LOG_SEVERE, "initializing 'dac'..." );
    // allocate dac and adc (REFACTOR-2017: g_t_dac changed to env()->t_dac)
    env()->t_dac->ugen_info->num_outs =
        env()->t_dac->ugen_info->num_ins = m_num_dac_channels;
    m_dac = (Chuck_UGen *)instantiate_and_initialize_object( env()->t_dac, this );
    // Chuck_DL_Api::Api::instance() added 1.3.0.0
    object_ctor( m_dac, NULL, this, NULL, Chuck_DL_Api::Api::instance() ); // TODO: this can't be the place to do this
    stereo_ctor( m_dac, NULL, this, NULL, Chuck_DL_Api::Api::instance() ); // TODO: is the NULL shred a problem?
    multi_ctor( m_dac, NULL, this, NULL, Chuck_DL_Api::Api::instance() );  // TODO: remove and let type system do this
    m_dac->add_ref();
    // lock it
    m_dac->lock();

    // log
    EM_log( CK_LOG_SEVERE, "initializing 'adc'..." );
    // (REFACTOR-2017: g_t_adc changed to env()->t_adc)
    env()->t_adc->ugen_info->num_ins =
        env()->t_adc->ugen_info->num_outs = m_num_adc_channels;
    m_adc = (Chuck_UGen *)instantiate_and_initialize_object( env()->t_adc, this );
    // Chuck_DL_Api::Api::instance() added 1.3.0.0
    object_ctor( m_adc, NULL, this, NULL, Chuck_DL_Api::Api::instance() ); // TODO: this can't be the place to do this
    stereo_ctor( m_adc, NULL, this, NULL, Chuck_DL_Api::Api::instance() );
    multi_ctor( m_adc, NULL, this, NULL, Chuck_DL_Api::Api::instance() ); // TODO: remove and let type system do this
    m_adc->add_ref();
    // lock it
    m_adc->lock();

    // log
    EM_log( CK_LOG_SEVERE, "initializing 'blackhole'..." );
    m_bunghole = new Chuck_UGen;
    m_bunghole->add_ref();
    m_bunghole->lock();
    initialize_object( m_bunghole, env()->t_ugen );
    m_bunghole->tick = NULL;
    m_bunghole->alloc_v( m_shreduler->m_max_block_size );
    m_shreduler->m_dac = m_dac;
    m_shreduler->m_adc = m_adc;
    m_shreduler->m_bunghole = m_bunghole;
    m_shreduler->m_num_dac_channels = m_num_dac_channels;
    m_shreduler->m_num_adc_channels = m_num_adc_channels;

    // pop indent
    EM_poplog();

    return TRUE;
}




//-----------------------------------------------------------------------------
// name: shutdown()
// desc: ...
//-----------------------------------------------------------------------------
t_CKBOOL Chuck_VM::shutdown()
{
    // make sure we are in the initialized state
    if( !m_init ) return FALSE;

    // log
    EM_log( CK_LOG_SYSTEM, "shutting down virtual machine..." );
    // push indent
    EM_pushlog();
    
    // unlockdown
    // REFACTOR-2017: TODO: don't unlock all objects for all VMs? see relockdown below
    Chuck_VM_Object::unlock_all();
    
    // REFACTOR-2017: clean up after my external variables
    cleanup_external_variables();

    // log
    EM_log( CK_LOG_SYSTEM, "freeing shreduler..." );
    // free the shreduler
    SAFE_DELETE( m_shreduler );
    
    // log
    EM_log( CK_LOG_SYSTEM, "unregistering VM from HID manager..." );
    // clean up this vm
    HidInManager::cleanup_buffer( this );

    // log
    EM_log( CK_LOG_SYSTEM, "freeing msg/reply/event buffers..." );
    // free the msg buffer
    SAFE_DELETE( m_msg_buffer );
    // free the reply buffer
    SAFE_DELETE( m_reply_buffer );
    // free the event buffer
    SAFE_DELETE( m_event_buffer );

    // log
    EM_log( CK_LOG_SEVERE, "clearing shreds..." );
    // terminate shreds
    Chuck_VM_Shred * curr = m_shreds, * prev = NULL;
    while( curr )
    {
        prev = curr;
        curr = curr->next;
        // release shred
        prev->release();
    }
    m_shreds = NULL;
    m_num_shreds = 0;

    // log
    EM_pushlog();
    EM_log( CK_LOG_SEVERE, "freeing dumped shreds..." );
    // do it
    this->release_dump();
    EM_poplog();

    // log
    EM_log( CK_LOG_SYSTEM, "freeing special ugens..." );
    // go
    SAFE_RELEASE( m_dac );
    SAFE_RELEASE( m_adc );
    SAFE_RELEASE( m_bunghole );
    
    // set state
    m_init = FALSE;
    
    // relockdown (added 1.3.6.0)
    // REFACTOR-2017: TODO -- remove once made per-VM
    Chuck_VM_Object::lock_all();

    // log
    EM_log( CK_LOG_SYSTEM, "virtual machine shutdown complete." );

    // pop indent
    EM_poplog();

    return TRUE;
}




//-----------------------------------------------------------------------------
// name: start()
// desc: run start (can be called before or after init)
//-----------------------------------------------------------------------------
t_CKBOOL Chuck_VM::start()
{
    // already running?
    if( m_is_running) return FALSE;
    // set state
    m_is_running = TRUE;
    // done
    return TRUE;
}




//-----------------------------------------------------------------------------
// name: running()
// desc: get run state
//-----------------------------------------------------------------------------
t_CKBOOL Chuck_VM::running()
{
    return m_is_running;
}




//-----------------------------------------------------------------------------
// name: stop()
// desc: run stop
//-----------------------------------------------------------------------------
t_CKBOOL Chuck_VM::stop()
{
    // running?
    if( !m_is_running ) return FALSE;
    // set state
    m_is_running = FALSE;
    // done
    return TRUE;
}




//-----------------------------------------------------------------------------
// name: compute()
// desc: compute all shreds at one instance in ChucK time
//-----------------------------------------------------------------------------
t_CKBOOL Chuck_VM::compute()
{
    Chuck_VM_Shred *& shred = m_shreduler->m_current_shred;
    Chuck_Msg * msg = NULL;
    Chuck_Event * event = NULL;
    t_CKBOOL iterate = TRUE;
    
    // REFACTOR-2017: spork queued shreds, handle external messages
    handle_external_queue_messages();

    // iteration until no more shreds/events/messages
    while( iterate )
    {
        // get the shreds queued for 'now'
        while(( shred = m_shreduler->get() ))
        {
            // set the current time of the shred
            shred->now = shred->wake_time;

            // track shred activation
            CK_TRACK( Chuck_Stats::instance()->activate_shred( shred ) );

            // run the shred
            if( !shred->run( this ) )
            {
                // track shred deactivation
                CK_TRACK( Chuck_Stats::instance()->deactivate_shred( shred ) );

                this->free( shred, TRUE );
                shred = NULL;
                if( !m_num_shreds && m_halt ) return FALSE;
            }

            // track shred deactivation
            CK_TRACK( if( shred ) Chuck_Stats::instance()->deactivate_shred( shred ) );

            // zero out
            shred = NULL;
        }

        // set to false for now
        iterate = FALSE;

        // broadcast queued events
        while( m_event_buffer->get( &event, 1 ) )
        {
            event->broadcast();
            event->broadcast_external();
            iterate = TRUE;
        }
        
        // loop over thread-specific queued event buffers (added 1.3.0.0)
        for( list<CBufferSimple *>::const_iterator i = m_event_buffers.begin();
             i != m_event_buffers.end(); i++ )
        {
            while( (*i)->get( &event, 1 ) )
            {
                event->broadcast();
                event->broadcast_external();
                iterate = TRUE;
            }
        }

        // process messages
        while( m_msg_buffer->get( &msg, 1 ) )
        { process_msg( msg ); iterate = TRUE; }

        // clear dumped shreds
        if( m_num_dumped_shreds > 0 )
            release_dump();
    }

    // continue executing if have shreds left or if don't-halt
    // or if have messages to process
    // (TODO: restrict this to just shred-messages to pass, as it once was?)
    return ( m_num_shreds || !m_halt || m_external_request_queue.more() );
}




//-----------------------------------------------------------------------------
// name: run()
// desc: ...
//-----------------------------------------------------------------------------
t_CKBOOL Chuck_VM::run( t_CKINT N, const SAMPLE * input, SAMPLE * output )
{
    // copy
    m_input_ref = input; m_output_ref = output;
    // frame count
    t_CKINT frame = 0;

    // zero output buffer
    memset( output, 0, N*m_num_dac_channels*sizeof(SAMPLE) );

    // for now, check for external variables once per sample (below)
    // TODO: once per buffer instead? (place here then)

    // loop it
    while( N )
    {
        // compute shreds
        if( !compute() ) goto vm_stop;

        // advance the shreduler
        if( !m_shreduler->m_adaptive )
        {
            m_shreduler->advance( frame++ );
            if( N > 0 ) N--;
        }
        else m_shreduler->advance_v( N, frame );
    }
    
    // clear
    m_input_ref = NULL; m_output_ref = NULL;

    return FALSE;

// vm stop here
vm_stop:
    // stop, 1.3.5.3
    this->stop();

    // log
    EM_log( CK_LOG_SYSTEM, "virtual machine stopped..." );

    return TRUE;
}




//-----------------------------------------------------------------------------
// name: gc
// desc: ...
//-----------------------------------------------------------------------------
void Chuck_VM::gc( t_CKUINT amount )
{
}




//-----------------------------------------------------------------------------
// name: gc
// desc: ...
//-----------------------------------------------------------------------------
void Chuck_VM::gc( )
{
}




//-----------------------------------------------------------------------------
// name: queue_msg()
// desc: ...
//-----------------------------------------------------------------------------
t_CKBOOL Chuck_VM::queue_msg( Chuck_Msg * msg, int count )
{
    assert( count == 1 );
    m_msg_buffer->put( &msg, count );
    return TRUE;
}




//-----------------------------------------------------------------------------
// name: queue_event()
// desc: since 1.3.0.0 a buffer is passed in associated with each thread
//-----------------------------------------------------------------------------
t_CKBOOL Chuck_VM::queue_event( Chuck_Event * event, int count, 
                                CBufferSimple * buffer )
{
    // sanity
    assert( count == 1 );
    // if null
    if( buffer == NULL )
    {
        // use non thread-safe buffer
        buffer = m_event_buffer;
    }
    // put into the buffer
    buffer->put( &event, count );

    // done
    return TRUE;
}




//-----------------------------------------------------------------------------
// name: create_event_buffer()
// desc: added 1.3.0.0 to fix uber-crash
//-----------------------------------------------------------------------------
CBufferSimple * Chuck_VM::create_event_buffer()
{
    CBufferSimple * buffer = new CBufferSimple;
    buffer->initialize( 1024, sizeof(Chuck_Event *) );
    m_event_buffers.push_back(buffer);
    
    return buffer;
}




//-----------------------------------------------------------------------------
// name: destroy_event_buffer()
// desc: added 1.3.0.0 to fix uber-crash
//-----------------------------------------------------------------------------
void Chuck_VM::destroy_event_buffer( CBufferSimple * buffer )
{
    m_event_buffers.remove( buffer );
    delete buffer;
}




//-----------------------------------------------------------------------------
// name: get_reply()
// desc: ...
// TODO: make thread safe for multiple consumers
//-----------------------------------------------------------------------------
Chuck_Msg * Chuck_VM::get_reply()
{
    Chuck_Msg * msg = NULL;
    m_reply_buffer->get( &msg, 1 );
    return msg;
}




//-----------------------------------------------------------------------------
// name: process_msg()
// desc: ...
// TODO: make thread safe for multiple consumers
//-----------------------------------------------------------------------------
t_CKUINT Chuck_VM::process_msg( Chuck_Msg * msg )
{
    t_CKUINT retval = 0xfffffff0;

    if( msg->type == MSG_REPLACE )
    {
        Chuck_VM_Shred * out = m_shreduler->lookup( msg->param );
        if( !out )
        {
            EM_error3( "[chuck](VM): error replacing shred: no shred with id %i...",
                       msg->param );
            retval = 0;
            goto done;
        }

        Chuck_VM_Shred * shred = msg->shred;
        if( !shred )
        {
            shred = new Chuck_VM_Shred;
            shred->vm_ref = this;
            shred->initialize( msg->code );
            shred->name = msg->code->name;
            shred->base_ref = shred->mem;
            shred->add_ref();
        }
        // set the current time
        shred->start = m_shreduler->now_system;
        // set the id
        shred->xid = msg->param;
        // set the now
        shred->now = shred->wake_time = m_shreduler->now_system;
        // set the vm
        shred->vm_ref = this;
        // set args
        if( msg->args ) shred->args = *(msg->args);
        // add it to the parent
        if( shred->parent )
            shred->parent->children[shred->xid] = shred;

        // replace
        if( m_shreduler->remove( out ) && m_shreduler->shredule( shred ) )
        {
            EM_error3( "[chuck](VM): replacing shred %i (%s) with %i (%s)...",
                       out->xid, mini(out->name.c_str()), shred->xid, mini(shred->name.c_str()) );
            this->free( out, TRUE, FALSE );
            retval = shred->xid;
        
            // tracking new shred
            CK_TRACK( Chuck_Stats::instance()->add_shred( shred ) );

            goto done;
        }
        else
        {
            EM_error3( "[chuck](VM): shreduler ERROR replacing shred %i...",
                       out->xid );
            shred->release();
            retval = 0;
            goto done;
        }
    }
    else if( msg->type == MSG_REMOVE )
    {
        if( msg->param == 0xffffffff )
        {
            if( !this->m_num_shreds)
            {
                EM_error3( "[chuck](VM): no shreds to remove..." );
                retval = 0;
                goto done;
            }

            t_CKINT xid = m_shred_id;
            Chuck_VM_Shred * shred = NULL;
            while( xid >= 0 && m_shreduler->remove( shred = m_shreduler->lookup( xid ) ) == 0 )
                xid--;
            if( xid >= 0 )
            {
                EM_error3( "[chuck](VM): removing recent shred: %i (%s)...", 
                           xid, mini(shred->name.c_str()) );
                this->free( shred, TRUE );
                retval = xid;
            }
            else
            {
                EM_error3( "[chuck](VM): no shreds removed..." );
                retval = 0;
                goto done;
            }
        }
        else
        {
            Chuck_VM_Shred * shred = m_shreduler->lookup( msg->param );
            if( !shred )
            {
                EM_error3( "[chuck](VM): cannot remove: no shred with id %i...",
                           msg->param );
                retval = 0;
                goto done;
            }
            if( shred != m_shreduler->m_current_shred && !m_shreduler->remove( shred ) )  // was lookup
            {
                EM_error3( "[chuck](VM): shreduler: cannot remove shred %i...",
                           msg->param );
                retval = 0;
                goto done;
            }
            EM_error3( "[chuck](VM): removing shred: %i (%s)...",
                       msg->param, mini(shred->name.c_str()) );
            this->free( shred, TRUE );
            retval = msg->param;
        }
    }
    else if( msg->type == MSG_REMOVEALL )
    {
        t_CKUINT xid = m_shred_id;
        EM_error3( "[chuck](VM): removing all (%i) shreds...", m_num_shreds );
        Chuck_VM_Shred * shred = NULL;
        
        while( m_num_shreds && xid > 0 )
        {
            if( m_shreduler->remove( shred = m_shreduler->lookup( xid ) ) )
                this->free( shred, TRUE );
            xid--;
        }
        
        m_shred_id = 0;
        m_num_shreds = 0;
    }
    else if( msg->type == MSG_CLEARVM ) // added 1.3.2.0
    {
        // first removeall
        t_CKUINT xid = m_shred_id;
        EM_error3( "[chuck](VM): removing all shreds and resetting type system" );
        Chuck_VM_Shred * shred = NULL;
        
        while( m_num_shreds && xid > 0 )
        {
            if( m_shreduler->remove( shred = m_shreduler->lookup( xid ) ) )
                this->free( shred, TRUE );
            xid--;
        }
        
        // clear user type system
        if( env() )
        {
            env()->clear_user_namespace();
        }
        
        m_shred_id = 0;
        m_num_shreds = 0;
    }
    else if( msg->type == MSG_ADD )
    {
        t_CKUINT xid = 0;
        Chuck_VM_Shred * shred = NULL;
        if( msg->shred ) shred = this->spork( msg->shred );
        else shred = this->spork( msg->code, NULL, TRUE );
        xid = shred->xid;
        if( msg->args ) shred->args = *(msg->args);

        const char * s = ( msg->shred ? msg->shred->name.c_str() : msg->code->name.c_str() );
        EM_error3( "[chuck](VM): sporking incoming shred: %i (%s)...", xid, mini(s) );
        retval = xid;
        goto done;
    }
    else if( msg->type == MSG_KILL )
    {
        EM_error3( "[chuck](VM): KILL received...." );
        // close file handles and clean up
        // REFACTOR-2017: TODO all_detach function
        // all_detach();
        // TODO: free more memory?

        // log
        EM_log( CK_LOG_INFO, "(VM): exiting..." );
        // come again
        exit( 1 );
    }
    else if( msg->type == MSG_STATUS )
    {
        // fill in structure
        if( msg->user && msg->reply )
        {
            // cast
            Chuck_VM_Status * status = (Chuck_VM_Status *)msg->user;
            // get it
            m_shreduler->status( status );
        }
        else
        {
            m_shreduler->status();
        }
    }
    else if( msg->type == MSG_TIME )
    {
        float srate = m_srate; // 1.3.5.3; was: (float)Digitalio::sampling_rate();
        CK_FPRINTF_STDERR( "[chuck](VM): the values of now:\n" );
        CK_FPRINTF_STDERR( "  now = %.6f (samp)\n", m_shreduler->now_system );
        CK_FPRINTF_STDERR( "      = %.6f (second)\n", m_shreduler->now_system / srate );
        CK_FPRINTF_STDERR( "      = %.6f (minute)\n", m_shreduler->now_system / srate / 60.0f );
        CK_FPRINTF_STDERR( "      = %.6f (hour)\n", m_shreduler->now_system / srate / 60.0f / 60.0f );
        CK_FPRINTF_STDERR( "      = %.6f (day)\n", m_shreduler->now_system / srate / 60.0f / 60.0f / 24.0f );
        CK_FPRINTF_STDERR( "      = %.6f (week)\n", m_shreduler->now_system / srate / 60.0f / 60.0f / 24.0f / 7.0f );
    }
    else if( msg->type == MSG_RESET_ID )
    {
        t_CKUINT n = m_shreduler->highest();
        m_shred_id = n;
        CK_FPRINTF_STDERR( "[chuck](VM): reseting shred id to %lu...\n", m_shred_id + 1 );
    }

done:

    if( msg->reply )
    {
        msg->replyA = retval;
        m_reply_buffer->put( &msg, 1 );
    }
    else
        SAFE_DELETE(msg);

    return retval;
}




//-----------------------------------------------------------------------------
// name: next_id()
// desc: ...
//-----------------------------------------------------------------------------
t_CKUINT Chuck_VM::next_id( )
{
    return ++m_shred_id;
}




//-----------------------------------------------------------------------------
// name: shreduler()
// desc: ...
//-----------------------------------------------------------------------------
Chuck_VM_Shreduler * Chuck_VM::shreduler( ) const
{
    return m_shreduler;
}




//-----------------------------------------------------------------------------
// name: srate()
// desc: ...
//-----------------------------------------------------------------------------
t_CKUINT Chuck_VM::srate() const
{
    return m_srate; // 1.3.5.3; was: (t_CKUINT)Digitalio::sampling_rate();
}




//-----------------------------------------------------------------------------
// name: spork()
// desc: ...
//-----------------------------------------------------------------------------
Chuck_VM_Shred * Chuck_VM::spork( Chuck_VM_Code * code, Chuck_VM_Shred * parent,
                                  t_CKBOOL immediate )
{
    // allocate a new shred
    Chuck_VM_Shred * shred = new Chuck_VM_Shred;
    // set the vm
    shred->vm_ref = this;
    // initialize the shred (default stack size)
    shred->initialize( code );
    // set the name
    shred->name = code->name;
    // set the parent
    shred->parent = parent;
    // set the base ref for global
    if( parent ) shred->base_ref = shred->parent->base_ref;
    else shred->base_ref = shred->mem;
    if( immediate )
    {
        // spork it
        this->spork( shred );
    }
    else
    {
        // spork it later
        Chuck_External_Request spork_request;
        spork_request.type = spork_shred_request;
        spork_request.shred = shred;

        m_external_request_queue.put( spork_request );
    }

    // track new shred
    CK_TRACK( Chuck_Stats::instance()->add_shred( shred ) );

    return shred;
}




//-----------------------------------------------------------------------------
// name: spork()
// desc: ...
//-----------------------------------------------------------------------------
Chuck_VM_Shred * Chuck_VM::spork( Chuck_VM_Shred * shred )
{
    // set the current time
    shred->start = m_shreduler->now_system;
    // set the now
    shred->now = shred->wake_time = m_shreduler->now_system;
    // set the id
    shred->xid = next_id();
    // add ref
    shred->add_ref();
    // add it to the parent
    if( shred->parent )
        shred->parent->children[shred->xid] = shred;
    // shredule it
    m_shreduler->shredule( shred );
    // count
    m_num_shreds++;

    return shred;
}




//-----------------------------------------------------------------------------
// name: free()
// desc: ...
//-----------------------------------------------------------------------------
t_CKBOOL Chuck_VM::free( Chuck_VM_Shred * shred, t_CKBOOL cascade, t_CKBOOL dec )
{
    assert( cascade );
    
    // log
    EM_log( CK_LOG_FINER, "freeing shred (id==%d | ptr==%p)", shred->xid,
            (t_CKUINT)shred );

    // abort on the double free
    // TODO: can a shred be dumped, then resporked? from code?
    if( shred->is_dumped ) return FALSE;

    // mark this done
    shred->is_done = TRUE;

    // free the children
    t_CKINT size = shred->children.size();
    if( size )
    {
        vector<Chuck_VM_Shred *> list; list.resize( size );
        map<t_CKUINT, Chuck_VM_Shred *>::iterator iter; t_CKINT i = 0;
        for( iter = shred->children.begin(); iter != shred->children.end(); iter++ )
            list[i++] = (*iter).second;
        for( i = 0; i < size; i++ )
            this->free( list[i], cascade );
    }

    // make sure it's done
    assert( shred->children.size() == 0 );

    // tell parent
    if( shred->parent )
        shred->parent->children.erase( shred->xid );

    // track remove shred
    CK_TRACK( Chuck_Stats::instance()->remove_shred( shred ) );

    // free!
    m_shreduler->remove( shred );
    // TODO: remove shred from event, with synchronization (still necessary with dump?)
    // if( shred->event ) shred->event->remove( shred );
    // OLD: shred->release();
    this->dump( shred );
    shred = NULL;
    if( dec ) m_num_shreds--;
    if( !m_num_shreds ) m_shred_id = 0;
    
    return TRUE;
}




//-----------------------------------------------------------------------------
// name: abort_current_shred()
// desc: ...
//-----------------------------------------------------------------------------
t_CKBOOL Chuck_VM::abort_current_shred( )
{
    // for threading
    Chuck_VM_Shred * shred = m_shreduler->m_current_shred;
    
    // if there
    if( shred )
    {
        // log
        EM_log( CK_LOG_SEVERE, "trying to abort current shred (id: %d)", shred->xid );
        // flag it
        shred->is_abort = TRUE;
    }
    else
    {
        // log
        EM_log( CK_LOG_SEVERE, "cannot abort shred: nothing currently running!" );
    }

    return shred != NULL;
}




//-----------------------------------------------------------------------------
// name: dump()
// desc: ...
//-----------------------------------------------------------------------------
void Chuck_VM::dump( Chuck_VM_Shred * shred )
{
    // log
    EM_log( CK_LOG_FINER, "dumping shred (id==%d | ptr==%p)", shred->xid,
            (t_CKUINT)shred );
    // add
    m_shred_dump.push_back( shred );
    // stop
    shred->is_running = FALSE;
    shred->is_done = TRUE;
    shred->is_dumped = TRUE;
    // TODO: cool?
    shred->xid = 0;
    // inc
    m_num_dumped_shreds++;
}




//-----------------------------------------------------------------------------
// name: release_dump()
// desc: ...
//-----------------------------------------------------------------------------
void Chuck_VM::release_dump( )
{
    // log
    EM_log( CK_LOG_FINER, "releasing dumped shreds..." );

    // iterate through dump
    for( t_CKUINT i = 0; i < m_shred_dump.size(); i++ )
        SAFE_RELEASE( m_shred_dump[i] );

    // clear the dump
    m_shred_dump.clear();
    // reset
    m_num_dumped_shreds = 0;
}




//-----------------------------------------------------------------------------
// name: struct Chuck_Set_External_Int_Request
// desc: container for messages to set external ints (REFACTOR-2017)
//-----------------------------------------------------------------------------
struct Chuck_Set_External_Int_Request
{
    std::string name;
    t_CKINT val;
    // constructor
    Chuck_Set_External_Int_Request() : val(0) { }
};




//-----------------------------------------------------------------------------
// name: struct Chuck_Get_External_Int_Request
// desc: container for messages to get external ints (REFACTOR-2017)
//-----------------------------------------------------------------------------
struct Chuck_Get_External_Int_Request
{
    std::string name;
    void (* fp)(t_CKINT);
    // constructor
    Chuck_Get_External_Int_Request() : fp(NULL) { }
};




//-----------------------------------------------------------------------------
// name: struct Chuck_Set_External_Float_Request
// desc: container for messages to set external floats (REFACTOR-2017)
//-----------------------------------------------------------------------------
struct Chuck_Set_External_Float_Request
{
    std::string name;
    t_CKFLOAT val;
    // constructor
    Chuck_Set_External_Float_Request() : val(0) { }
};




//-----------------------------------------------------------------------------
// name: struct Chuck_Get_External_Float_Request
// desc: container for messages to get external floats (REFACTOR-2017)
//-----------------------------------------------------------------------------
struct Chuck_Get_External_Float_Request
{
    std::string name;
    void (* fp)(t_CKFLOAT);
    // constructor
    Chuck_Get_External_Float_Request() : fp(NULL) { }
};




//-----------------------------------------------------------------------------
// name: struct Chuck_Signal_External_Event_Request
// desc: container for messages to signal external events (REFACTOR-2017)
//-----------------------------------------------------------------------------
struct Chuck_Signal_External_Event_Request
{
    std::string name;
    t_CKBOOL is_broadcast;
    // constructor
    Chuck_Signal_External_Event_Request() : is_broadcast(TRUE) { }
};




//-----------------------------------------------------------------------------
// name: struct Chuck_Listen_For_External_Event_Request
// desc: container for messages to wait on external events (REFACTOR-2017)
//-----------------------------------------------------------------------------
struct Chuck_Listen_For_External_Event_Request
{
    std::string name;
    t_CKBOOL listen_forever;
    t_CKBOOL deregister;
    void (* callback)(void);
    // constructor
    Chuck_Listen_For_External_Event_Request() : listen_forever(FALSE),
        deregister(FALSE), callback(NULL) { }
};




//-----------------------------------------------------------------------------
// name: struct Chuck_Set_External_String_Request
// desc: container for messages to set external strings (REFACTOR-2017)
//-----------------------------------------------------------------------------
struct Chuck_Set_External_String_Request
{
    std::string name;
    std::string val;
    // constructor
    Chuck_Set_External_String_Request() { }
};




//-----------------------------------------------------------------------------
// name: struct Chuck_Get_External_String_Request
// desc: container for messages to get external strings (REFACTOR-2017)
//-----------------------------------------------------------------------------
struct Chuck_Get_External_String_Request
{
    std::string name;
    void (* fp)(const char *);
    // constructor
    Chuck_Get_External_String_Request() : fp(NULL) { }
};




//-----------------------------------------------------------------------------
<<<<<<< HEAD
=======
// name: struct Chuck_Set_External_Int_Array_Request
// desc: container for messages to set external int arrays (REFACTOR-2017)
//-----------------------------------------------------------------------------
struct Chuck_Set_External_Int_Array_Request
{
    std::string name;
    std::vector< t_CKINT > arrayValues;
    // constructor
    Chuck_Set_External_Int_Array_Request() { }
};




//-----------------------------------------------------------------------------
// name: struct Chuck_Get_External_Int_Array_Request
// desc: container for messages to get external int arrays (REFACTOR-2017)
//-----------------------------------------------------------------------------
struct Chuck_Get_External_Int_Array_Request
{
    std::string name;
    void (* callback)(t_CKINT[], t_CKUINT);
    // constructor
    Chuck_Get_External_Int_Array_Request() : callback(NULL) { }
};




//-----------------------------------------------------------------------------
// name: struct Chuck_Set_External_Int_Array_Value_Request
// desc: container for messages to set individual elements of int arrays (REFACTOR-2017)
//-----------------------------------------------------------------------------
struct Chuck_Set_External_Int_Array_Value_Request
{
    std::string name;
    t_CKUINT index;
    t_CKINT value;
    // constructor
    Chuck_Set_External_Int_Array_Value_Request() : index(-1), value(0) { }
};




//-----------------------------------------------------------------------------
// name: struct Chuck_Get_External_Int_Array_Value_Request
// desc: container for messages to get individual elements of int arrays (REFACTOR-2017)
//-----------------------------------------------------------------------------
struct Chuck_Get_External_Int_Array_Value_Request
{
    std::string name;
    t_CKUINT index;
    void (* callback)(t_CKINT);
    // constructor
    Chuck_Get_External_Int_Array_Value_Request() : index(-1), callback(NULL) { }
};




//-----------------------------------------------------------------------------
// name: struct Chuck_Set_External_Associative_Int_Array_Value_Request
// desc: container for messages to set elements of associative int arrays (REFACTOR-2017)
//-----------------------------------------------------------------------------
struct Chuck_Set_External_Associative_Int_Array_Value_Request
{
    std::string name;
    std::string key;
    t_CKINT value;
    // constructor
    Chuck_Set_External_Associative_Int_Array_Value_Request() : value(0) { }
};




//-----------------------------------------------------------------------------
// name: struct Chuck_Get_External_Associative_Int_Array_Value_Request
// desc: container for messages to get elements of associative int arrays (REFACTOR-2017)
//-----------------------------------------------------------------------------
struct Chuck_Get_External_Associative_Int_Array_Value_Request
{
    std::string name;
    std::string key;
    void (* callback)(t_CKINT);
    // constructor
    Chuck_Get_External_Associative_Int_Array_Value_Request() : callback(NULL) { }
};




//-----------------------------------------------------------------------------
// name: struct Chuck_Set_External_Float_Array_Request
// desc: container for messages to set external float arrays (REFACTOR-2017)
//-----------------------------------------------------------------------------
struct Chuck_Set_External_Float_Array_Request
{
    std::string name;
    std::vector< t_CKFLOAT > arrayValues;
    // constructor
    Chuck_Set_External_Float_Array_Request() { }
};




//-----------------------------------------------------------------------------
// name: struct Chuck_Get_External_Float_Array_Request
// desc: container for messages to get external float arrays (REFACTOR-2017)
//-----------------------------------------------------------------------------
struct Chuck_Get_External_Float_Array_Request
{
    std::string name;
    void (* callback)(t_CKFLOAT[], t_CKUINT);
    // constructor
    Chuck_Get_External_Float_Array_Request() : callback(NULL) { }
};




//-----------------------------------------------------------------------------
// name: struct Chuck_Set_External_Float_Array_Value_Request
// desc: container for messages to set individual elements of float arrays (REFACTOR-2017)
//-----------------------------------------------------------------------------
struct Chuck_Set_External_Float_Array_Value_Request
{
    std::string name;
    t_CKUINT index;
    t_CKFLOAT value;
    // constructor
    Chuck_Set_External_Float_Array_Value_Request() : index(-1), value(0) { }
};




//-----------------------------------------------------------------------------
// name: struct Chuck_Get_External_Float_Array_Value_Request
// desc: container for messages to get individual elements of float arrays (REFACTOR-2017)
//-----------------------------------------------------------------------------
struct Chuck_Get_External_Float_Array_Value_Request
{
    std::string name;
    t_CKUINT index;
    void (* callback)(t_CKFLOAT);
    // constructor
    Chuck_Get_External_Float_Array_Value_Request() : index(-1), callback(NULL) { }
};




//-----------------------------------------------------------------------------
// name: struct Chuck_Set_External_Associative_Float_Array_Value_Request
// desc: container for messages to set elements of associative float arrays (REFACTOR-2017)
//-----------------------------------------------------------------------------
struct Chuck_Set_External_Associative_Float_Array_Value_Request
{
    std::string name;
    std::string key;
    t_CKFLOAT value;
    // constructor
    Chuck_Set_External_Associative_Float_Array_Value_Request() : value(0) { }
};




//-----------------------------------------------------------------------------
// name: struct Chuck_Get_External_Associative_Float_Array_Value_Request
// desc: container for messages to get elements of associative float arrays (REFACTOR-2017)
//-----------------------------------------------------------------------------
struct Chuck_Get_External_Associative_Float_Array_Value_Request
{
    std::string name;
    std::string key;
    void (* callback)(t_CKFLOAT);
    // constructor
    Chuck_Get_External_Associative_Float_Array_Value_Request() : callback(NULL) { }
};




//-----------------------------------------------------------------------------
>>>>>>> dc93f4d5
// name: struct Chuck_External_Int_Container
// desc: container for external ints
//-----------------------------------------------------------------------------
struct Chuck_External_Int_Container
{
    t_CKINT val;
    
    Chuck_External_Int_Container() { val = 0; }
};




//-----------------------------------------------------------------------------
// name: struct Chuck_External_Float_Container
// desc: container for external floats
//-----------------------------------------------------------------------------
struct Chuck_External_Float_Container
{
    t_CKFLOAT val;
    
    Chuck_External_Float_Container() { val = 0; }
};




//-----------------------------------------------------------------------------
// name: struct Chuck_External_String_Container
// desc: container for external ints
//-----------------------------------------------------------------------------
<<<<<<< HEAD
struct Chuck_External_String_Container {
=======
struct Chuck_External_String_Container
{
>>>>>>> dc93f4d5
    Chuck_String * val;
    
    Chuck_External_String_Container() { val = NULL; }
};




//-----------------------------------------------------------------------------
// name: struct Chuck_External_Event_Container
// desc: container for external events
//-----------------------------------------------------------------------------
struct Chuck_External_Event_Container
{
    Chuck_Event * val;
    Chuck_Type * type;
    t_CKBOOL ctor_needs_to_be_called;
    
    Chuck_External_Event_Container() { val = NULL; type = NULL;
        ctor_needs_to_be_called = TRUE; }
};




//-----------------------------------------------------------------------------
// name: struct Chuck_External_UGen_Container
// desc: container for external ugens
//-----------------------------------------------------------------------------
<<<<<<< HEAD
struct Chuck_External_UGen_Container {
=======
struct Chuck_External_UGen_Container
{
>>>>>>> dc93f4d5
    Chuck_UGen * val;
    Chuck_Type * type;
    t_CKBOOL ctor_needs_to_be_called;
    
    Chuck_External_UGen_Container() { val = NULL; type = NULL;
        ctor_needs_to_be_called = TRUE; }
};




//-----------------------------------------------------------------------------
<<<<<<< HEAD
=======
// name: struct Chuck_External_Array_Container
// desc: container for external arrays
//-----------------------------------------------------------------------------
struct Chuck_External_Array_Container
{
    Chuck_Object * array;
    te_ExternalType array_type;
    t_CKBOOL ctor_needs_to_be_called;
    
    Chuck_External_Array_Container( te_ExternalType arr_type )
    {
        array = NULL;
        ctor_needs_to_be_called = FALSE;
        array_type = arr_type;
    }
};




//-----------------------------------------------------------------------------
>>>>>>> dc93f4d5
// name: get_external_int()
// desc: get an external int by name
//-----------------------------------------------------------------------------
t_CKBOOL Chuck_VM::get_external_int( std::string name,
                                     void (* callback)(t_CKINT) )
{
    Chuck_Get_External_Int_Request * get_int_message = 
        new Chuck_Get_External_Int_Request;
    get_int_message->name = name;
    get_int_message->fp = callback;
    
    Chuck_External_Request r;
    r.type = get_external_int_request;
    r.getIntRequest = get_int_message;

    m_external_request_queue.put( r );
    
    return TRUE;
}




//-----------------------------------------------------------------------------
// name: set_external_int()
// desc: set an external int by name
//-----------------------------------------------------------------------------
t_CKBOOL Chuck_VM::set_external_int( std::string name, t_CKINT val )
{
    Chuck_Set_External_Int_Request * set_int_message =
        new Chuck_Set_External_Int_Request;
    set_int_message->name = name;
    set_int_message->val = val;
    
    Chuck_External_Request r;
    r.type = set_external_int_request;
    r.setIntRequest = set_int_message;

    m_external_request_queue.put( r );
    
    return TRUE;
}




//-----------------------------------------------------------------------------
// name: init_external_int()
// desc: tell the vm that an external int is now available
//-----------------------------------------------------------------------------
t_CKBOOL Chuck_VM::init_external_int( std::string name )
{
    if( m_external_ints.count( name ) == 0 )
    {
        m_external_ints[name] = new Chuck_External_Int_Container;
    }
    
    return TRUE;
}




//-----------------------------------------------------------------------------
// name: get_external_int_value()
// desc: get a value directly from the vm (internal)
//-----------------------------------------------------------------------------
t_CKINT Chuck_VM::get_external_int_value( std::string name )
{
    // ensure exists
    init_external_int( name );
    
    return m_external_ints[name]->val;
}




//-----------------------------------------------------------------------------
// name: get_ptr_to_external_int()
// desc: get a pointer directly from the vm (internal)
//-----------------------------------------------------------------------------
t_CKINT * Chuck_VM::get_ptr_to_external_int( std::string name )
{
    return &( m_external_ints[name]->val );
}




//-----------------------------------------------------------------------------
// name: get_external_float()
// desc: get an external float by name
//-----------------------------------------------------------------------------
t_CKBOOL Chuck_VM::get_external_float( std::string name,
                                       void (* callback)(t_CKFLOAT) )
{
    Chuck_Get_External_Float_Request * get_float_message =
        new Chuck_Get_External_Float_Request;
    get_float_message->name = name;
    get_float_message->fp = callback;
    
    Chuck_External_Request r;
    r.type = get_external_float_request;
    r.getFloatRequest = get_float_message;

    m_external_request_queue.put( r );
    
    return TRUE;
}




//-----------------------------------------------------------------------------
// name: set_external_float()
// desc: set an external float by name
//-----------------------------------------------------------------------------
t_CKBOOL Chuck_VM::set_external_float( std::string name, t_CKFLOAT val )
{
    Chuck_Set_External_Float_Request * set_float_message =
        new Chuck_Set_External_Float_Request;
    set_float_message->name = name;
    set_float_message->val = val;
    
    Chuck_External_Request r;
    r.type = set_external_float_request;
    r.setFloatRequest = set_float_message;

    m_external_request_queue.put( r );
    
    return TRUE;
}




//-----------------------------------------------------------------------------
// name: init_external_float()
// desc: tell the vm that an external float is now available
//-----------------------------------------------------------------------------
t_CKBOOL Chuck_VM::init_external_float( std::string name )
{
    if( m_external_floats.count( name ) == 0 )
    {
        m_external_floats[name] = new Chuck_External_Float_Container;
    }
    
    return TRUE;
}




//-----------------------------------------------------------------------------
// name: get_external_float_value()
// desc: get a value directly from the vm (internal)
//-----------------------------------------------------------------------------
t_CKFLOAT Chuck_VM::get_external_float_value( std::string name )
{
    // ensure exists
    init_external_float( name );
    
    return m_external_floats[name]->val;
}




//-----------------------------------------------------------------------------
// name: get_ptr_to_external_float()
// desc: get a pointer directly to the vm (internal)
//-----------------------------------------------------------------------------
t_CKFLOAT * Chuck_VM::get_ptr_to_external_float( std::string name )
{
    return &( m_external_floats[name]->val );
}




//-----------------------------------------------------------------------------
// name: get_external_string()
// desc: get an external string by name
<<<<<<< HEAD
//-----------------------------------------------------------------------------
t_CKBOOL Chuck_VM::get_external_string( std::string name,
        void (* callback)(const char *) )
{
    Chuck_Get_External_String_Request * get_string_message =
        new Chuck_Get_External_String_Request;
    get_string_message->name = name;
    get_string_message->fp = callback;
    
    Chuck_External_Request r;
    r.type = get_external_string_request;
    r.getStringRequest = get_string_message;

    m_external_request_queue.put( r );
    
    return TRUE;
}




//-----------------------------------------------------------------------------
// name: set_external_string()
// desc: set an external string by name
//-----------------------------------------------------------------------------
t_CKBOOL Chuck_VM::set_external_string( std::string name, std::string val )
{
    Chuck_Set_External_String_Request * set_string_message =
        new Chuck_Set_External_String_Request;
    set_string_message->name = name;
    set_string_message->val = val;
    
    Chuck_External_Request r;
    r.type = set_external_string_request;
    r.setStringRequest = set_string_message;

    m_external_request_queue.put( r );
    
    return TRUE;
}




//-----------------------------------------------------------------------------
// name: init_external_string()
// desc: tell the vm that an external string is now available
//-----------------------------------------------------------------------------
t_CKBOOL Chuck_VM::init_external_string( std::string name )
{
    if( m_external_strings.count( name ) == 0 )
    {
        // make container
        m_external_strings[name] = new Chuck_External_String_Container;
        // init
        m_external_strings[name]->val = (Chuck_String *)
            instantiate_and_initialize_object( this->env()->t_string, this );
        
        // add reference to prevent deletion
        m_external_strings[name]->val->add_ref();
        
    }
    
    return TRUE;
}




//-----------------------------------------------------------------------------
// name: get_external_string_value()
// desc: get a value directly from the vm (internal)
//-----------------------------------------------------------------------------
Chuck_String * Chuck_VM::get_external_string( std::string name )
{
    // ensure exists
    init_external_string( name );
    
    return m_external_strings[name]->val;
}




//-----------------------------------------------------------------------------
// name: set_external_string_value()
// desc: set a value directly to the vm (internal)
//-----------------------------------------------------------------------------
Chuck_String * * Chuck_VM::get_ptr_to_external_string( std::string name )
{
    return &( m_external_strings[name]->val );
}




//-----------------------------------------------------------------------------
// name: signal_external_event()
// desc: signal() an Event by name
=======
>>>>>>> dc93f4d5
//-----------------------------------------------------------------------------
t_CKBOOL Chuck_VM::get_external_string( std::string name,
        void (* callback)(const char *) )
{
    Chuck_Get_External_String_Request * get_string_message =
        new Chuck_Get_External_String_Request;
    get_string_message->name = name;
    get_string_message->fp = callback;
    
    Chuck_External_Request r;
    r.type = get_external_string_request;
    r.getStringRequest = get_string_message;

    m_external_request_queue.put( r );
    
    return TRUE;
}




//-----------------------------------------------------------------------------
// name: set_external_string()
// desc: set an external string by name
//-----------------------------------------------------------------------------
t_CKBOOL Chuck_VM::set_external_string( std::string name, std::string val )
{
    Chuck_Set_External_String_Request * set_string_message =
        new Chuck_Set_External_String_Request;
    set_string_message->name = name;
    set_string_message->val = val;
    
    Chuck_External_Request r;
    r.type = set_external_string_request;
    r.setStringRequest = set_string_message;

    m_external_request_queue.put( r );
    
    return TRUE;
}



//-----------------------------------------------------------------------------
// name: listen_for_external_event()
// desc: listen for an Event by name
//-----------------------------------------------------------------------------
t_CKBOOL Chuck_VM::listen_for_external_event( std::string name,
    void (* callback)(void), t_CKBOOL listen_forever )
{
    Chuck_Listen_For_External_Event_Request * listen_event_message =
        new Chuck_Listen_For_External_Event_Request;
    listen_event_message->callback = callback;
    listen_event_message->name = name;
    listen_event_message->listen_forever = listen_forever;
    listen_event_message->deregister = FALSE;
    
    Chuck_External_Request r;
    r.type = listen_for_external_event_request;
    r.listenForEventRequest = listen_event_message;

    m_external_request_queue.put( r );
    
    return TRUE;
}




//-----------------------------------------------------------------------------
// name: stop_listening_for_external_event()
// desc: listen for an Event by name
//-----------------------------------------------------------------------------
t_CKBOOL Chuck_VM::stop_listening_for_external_event( std::string name,
    void (* callback)(void) )
{
    Chuck_Listen_For_External_Event_Request * listen_event_message =
        new Chuck_Listen_For_External_Event_Request;
    listen_event_message->callback = callback;
    listen_event_message->name = name;
    listen_event_message->listen_forever = FALSE;
    listen_event_message->deregister = TRUE;
    
    Chuck_External_Request r;
    r.type = listen_for_external_event_request;
    r.listenForEventRequest = listen_event_message;

    m_external_request_queue.put( r );
    
    return TRUE;
}




//-----------------------------------------------------------------------------
<<<<<<< HEAD
// name: init_external_event()
// desc: tell the vm that an external event is now available
=======
// name: init_external_string()
// desc: tell the vm that an external string is now available
>>>>>>> dc93f4d5
//-----------------------------------------------------------------------------
t_CKBOOL Chuck_VM::init_external_string( std::string name )
{
    if( m_external_strings.count( name ) == 0 )
    {
        // make container
        m_external_strings[name] = new Chuck_External_String_Container;
        // init
        m_external_strings[name]->val = (Chuck_String *)
            instantiate_and_initialize_object( this->env()->t_string, this );
        
        // add reference to prevent deletion
        m_external_strings[name]->val->add_ref();
        
    }
    
    return TRUE;
}




//-----------------------------------------------------------------------------
// name: get_external_string_value()
// desc: get a value directly from the vm (internal)
//-----------------------------------------------------------------------------
Chuck_String * Chuck_VM::get_external_string( std::string name )
{
    // ensure exists
    init_external_string( name );
    
    return m_external_strings[name]->val;
}




//-----------------------------------------------------------------------------
// name: set_external_string_value()
// desc: set a value directly to the vm (internal)
//-----------------------------------------------------------------------------
Chuck_String * * Chuck_VM::get_ptr_to_external_string( std::string name )
{
    return &( m_external_strings[name]->val );
}




//-----------------------------------------------------------------------------
<<<<<<< HEAD
// name: init_external_ugen()
// desc: tell the vm that an external ugen is now available
//-----------------------------------------------------------------------------
t_CKBOOL Chuck_VM::get_external_ugen_samples( std::string name,
    SAMPLE * buffer, int numFrames )
{
    // if hasn't been init, or it has been init and hasn't been constructed,
    if( m_external_ugens.count( name ) == 0 ||
        should_call_external_ctor( name, te_externalUGen ) )
    {
        // fail without doing anything
        return FALSE;
    }
    
    // else, fill (if the ugen isn't buffered, then it will fill with zeroes)
    m_external_ugens[name]->val->get_buffer( buffer, numFrames );
    
    return TRUE;
}




//-----------------------------------------------------------------------------
// name: init_external_ugen()
// desc: tell the vm that an external ugen is now available
//-----------------------------------------------------------------------------
t_CKBOOL Chuck_VM::init_external_ugen( std::string name, Chuck_Type * type )
{

    // if it hasn't been initted yet
    if( m_external_ugens.count( name ) == 0 ) {
        // create a new storage container
        m_external_ugens[name] = new Chuck_External_UGen_Container;
        // create the chuck object
        m_external_ugens[name]->val =
            (Chuck_UGen *) instantiate_and_initialize_object( type, this );
        // add a reference to it so it won't be deleted until we're done
        // cleaning up the VM
        m_external_ugens[name]->val->add_ref();
        // store its type in the container, too (is it a user-defined class?)
        m_external_ugens[name]->type = type;
    }
    // already exists. check if there's a type mismatch.
    else if( type->name != m_external_ugens[name]->type->name )
    {
        return FALSE;
    }
    
    return TRUE;
}




//-----------------------------------------------------------------------------
// name: is_external_ugen_init()
// desc: has an external ugen been initialized during emit?
//-----------------------------------------------------------------------------
t_CKBOOL Chuck_VM::is_external_ugen_init( std::string name )
{
    return m_external_ugens.count( name ) > 0;
}




//-----------------------------------------------------------------------------
// name: is_external_ugen_valid()
// desc: has an external ugen been initialized during emit
//       and constructed during runtime?
//-----------------------------------------------------------------------------
t_CKBOOL Chuck_VM::is_external_ugen_valid( std::string name )
{
    return is_external_ugen_init( name ) &&
        !should_call_external_ctor( name, te_externalUGen );
}




//-----------------------------------------------------------------------------
// name: get_external_ugen()
// desc: get directly from the vm (internal)
//-----------------------------------------------------------------------------
Chuck_UGen * Chuck_VM::get_external_ugen( std::string name )
{
    return m_external_ugens[name]->val;
}




//-----------------------------------------------------------------------------
// name: get_ptr_to_external_ugen()
// desc: get ptr directly from the vm (internal)
//-----------------------------------------------------------------------------
Chuck_UGen * * Chuck_VM::get_ptr_to_external_ugen( std::string name )
{
    return &( m_external_ugens[name]->val );
}




//-----------------------------------------------------------------------------
// name: should_call_external_ctor()
// desc: ask the vm if an external needs to be constructed after init
//-----------------------------------------------------------------------------
t_CKBOOL Chuck_VM::should_call_external_ctor( std::string name,
    te_ExternalType type )
{
    switch( type )
    {
        case te_externalInt:
        case te_externalFloat:
        case te_externalString:
            // these basic types don't have ctors
            return FALSE;
            break;
        case te_externalEvent:
            return m_external_events.count( name ) > 0 &&
                m_external_events[name]->ctor_needs_to_be_called;
            break;
        case te_externalUGen:
            return m_external_ugens.count( name ) > 0 &&
                m_external_ugens[name]->ctor_needs_to_be_called;
            break;
    }
}




//-----------------------------------------------------------------------------
// name: external_ctor_was_called()
// desc: tell the vm that an external has been constructed after init
//-----------------------------------------------------------------------------
void Chuck_VM::external_ctor_was_called( std::string name,
    te_ExternalType type )
{
    switch( type )
    {
        case te_externalInt:
        case te_externalFloat:
        case te_externalString:
            // do nothing for these basic types
            break;
        case te_externalEvent:
            if( m_external_events.count( name ) > 0 )
            {
                m_external_events[name]->ctor_needs_to_be_called = FALSE;
            }
            break;
        case te_externalUGen:
            if( m_external_ugens.count( name ) > 0 )
            {
                m_external_ugens[name]->ctor_needs_to_be_called = FALSE;
            }
            break;
    }
}




//-----------------------------------------------------------------------------
// name: cleanup_external_variables()
// desc: set a pointer directly on the vm (internal)
=======
// name: signal_external_event()
// desc: signal() an Event by name
>>>>>>> dc93f4d5
//-----------------------------------------------------------------------------
t_CKBOOL Chuck_VM::signal_external_event( std::string name )
{
    Chuck_Signal_External_Event_Request * signal_event_message =
        new Chuck_Signal_External_Event_Request;
    signal_event_message->name = name;
    signal_event_message->is_broadcast = FALSE;
    
    Chuck_External_Request r;
    r.type = signal_external_event_request;
    r.signalEventRequest = signal_event_message;

    m_external_request_queue.put( r );
    
    return TRUE;
}




//-----------------------------------------------------------------------------
// name: broadcast_external_event()
// desc: broadcast() an Event by name
//-----------------------------------------------------------------------------
t_CKBOOL Chuck_VM::broadcast_external_event( std::string name )
{
    Chuck_Signal_External_Event_Request * signal_event_message =
        new Chuck_Signal_External_Event_Request;
    signal_event_message->name = name;
    signal_event_message->is_broadcast = TRUE;
    
    Chuck_External_Request r;
    r.type = signal_external_event_request;
    r.signalEventRequest = signal_event_message;

    m_external_request_queue.put( r );
    
    return TRUE;
}



//-----------------------------------------------------------------------------
// name: listen_for_external_event()
// desc: listen for an Event by name
//-----------------------------------------------------------------------------
t_CKBOOL Chuck_VM::listen_for_external_event( std::string name,
    void (* callback)(void), t_CKBOOL listen_forever )
{
    Chuck_Listen_For_External_Event_Request * listen_event_message =
        new Chuck_Listen_For_External_Event_Request;
    listen_event_message->callback = callback;
    listen_event_message->name = name;
    listen_event_message->listen_forever = listen_forever;
    listen_event_message->deregister = FALSE;
    
    Chuck_External_Request r;
    r.type = listen_for_external_event_request;
    r.listenForEventRequest = listen_event_message;

    m_external_request_queue.put( r );
    
    return TRUE;
}




//-----------------------------------------------------------------------------
// name: stop_listening_for_external_event()
// desc: listen for an Event by name
//-----------------------------------------------------------------------------
t_CKBOOL Chuck_VM::stop_listening_for_external_event( std::string name,
    void (* callback)(void) )
{
    Chuck_Listen_For_External_Event_Request * listen_event_message =
        new Chuck_Listen_For_External_Event_Request;
    listen_event_message->callback = callback;
    listen_event_message->name = name;
    listen_event_message->listen_forever = FALSE;
    listen_event_message->deregister = TRUE;
    
    Chuck_External_Request r;
    r.type = listen_for_external_event_request;
    r.listenForEventRequest = listen_event_message;

    m_external_request_queue.put( r );
    
    return TRUE;
}




//-----------------------------------------------------------------------------
// name: init_external_event()
// desc: tell the vm that an external event is now available
//-----------------------------------------------------------------------------
t_CKBOOL Chuck_VM::init_external_event( std::string name, Chuck_Type * type )
{
    // if it hasn't been initted yet
    if( m_external_events.count( name ) == 0 ) {
        // create a new storage container
        m_external_events[name] = new Chuck_External_Event_Container;
        // create the chuck object
        m_external_events[name]->val =
            (Chuck_Event *) instantiate_and_initialize_object( type, this );
        // add a reference to it so it won't be deleted until we're done
        // cleaning up the VM
        m_external_events[name]->val->add_ref();
        // store its type in the container, too (is it a user-defined class?)
        m_external_events[name]->type = type;
    }
    // already exists. check if there's a type mismatch.
    else if( type->name != m_external_events[name]->type->name )
    {
        return FALSE;
    }
    
    return TRUE;
}




//-----------------------------------------------------------------------------
// name: get_external_event()
// desc: get a pointer directly from the vm (internal)
//-----------------------------------------------------------------------------
Chuck_Event * Chuck_VM::get_external_event( std::string name )
{
    return m_external_events[name]->val;
}




//-----------------------------------------------------------------------------
// name: get_ptr_to_external_event()
// desc: get a pointer pointer directly from the vm (internal)
//-----------------------------------------------------------------------------
Chuck_Event * * Chuck_VM::get_ptr_to_external_event( std::string name )
{
    return &( m_external_events[name]->val );
}




//-----------------------------------------------------------------------------
// name: init_external_ugen()
// desc: tell the vm that an external ugen is now available
//-----------------------------------------------------------------------------
t_CKBOOL Chuck_VM::get_external_ugen_samples( std::string name,
    SAMPLE * buffer, int numFrames )
{
    // if hasn't been init, or it has been init and hasn't been constructed,
    if( m_external_ugens.count( name ) == 0 ||
        should_call_external_ctor( name, te_externalUGen ) )
    {
        // fail without doing anything
        return FALSE;
    }
    
    // else, fill (if the ugen isn't buffered, then it will fill with zeroes)
    m_external_ugens[name]->val->get_buffer( buffer, numFrames );
    
    return TRUE;
}




//-----------------------------------------------------------------------------
// name: init_external_ugen()
// desc: tell the vm that an external ugen is now available
//-----------------------------------------------------------------------------
t_CKBOOL Chuck_VM::init_external_ugen( std::string name, Chuck_Type * type )
{

    // if it hasn't been initted yet
    if( m_external_ugens.count( name ) == 0 ) {
        // create a new storage container
        m_external_ugens[name] = new Chuck_External_UGen_Container;
        // create the chuck object
        m_external_ugens[name]->val =
            (Chuck_UGen *) instantiate_and_initialize_object( type, this );
        // add a reference to it so it won't be deleted until we're done
        // cleaning up the VM
        m_external_ugens[name]->val->add_ref();
        // store its type in the container, too (is it a user-defined class?)
        m_external_ugens[name]->type = type;
    }
    // already exists. check if there's a type mismatch.
    else if( type->name != m_external_ugens[name]->type->name )
    {
        return FALSE;
    }
    
    return TRUE;
}




//-----------------------------------------------------------------------------
// name: is_external_ugen_init()
// desc: has an external ugen been initialized during emit?
//-----------------------------------------------------------------------------
t_CKBOOL Chuck_VM::is_external_ugen_init( std::string name )
{
    return m_external_ugens.count( name ) > 0;
}




//-----------------------------------------------------------------------------
// name: is_external_ugen_valid()
// desc: has an external ugen been initialized during emit
//       and constructed during runtime?
//-----------------------------------------------------------------------------
t_CKBOOL Chuck_VM::is_external_ugen_valid( std::string name )
{
    return is_external_ugen_init( name ) &&
        !should_call_external_ctor( name, te_externalUGen );
}




//-----------------------------------------------------------------------------
// name: get_external_ugen()
// desc: get directly from the vm (internal)
//-----------------------------------------------------------------------------
Chuck_UGen * Chuck_VM::get_external_ugen( std::string name )
{
    return m_external_ugens[name]->val;
}




//-----------------------------------------------------------------------------
// name: get_ptr_to_external_ugen()
// desc: get ptr directly from the vm (internal)
//-----------------------------------------------------------------------------
Chuck_UGen * * Chuck_VM::get_ptr_to_external_ugen( std::string name )
{
    return &( m_external_ugens[name]->val );
}




//-----------------------------------------------------------------------------
// name: set_external_int_array()
// desc: tell the vm to set an entire int array
//-----------------------------------------------------------------------------
t_CKBOOL Chuck_VM::set_external_int_array( std::string name, t_CKINT arrayValues[], t_CKUINT numValues )
{
    Chuck_Set_External_Int_Array_Request * message =
        new Chuck_Set_External_Int_Array_Request;
    message->name = name;
    message->arrayValues.resize( numValues );
    for( int i = 0; i < numValues; i++ )
    {
        message->arrayValues[i] = arrayValues[i];
    }
    
    Chuck_External_Request r;
    r.type = set_external_int_array_request;
    r.setIntArrayRequest = message;

    m_external_request_queue.put( r );
    
    return TRUE;
}




//-----------------------------------------------------------------------------
// name: get_external_int_array()
// desc: tell the vm to get an entire int array
//-----------------------------------------------------------------------------
t_CKBOOL Chuck_VM::get_external_int_array( std::string name, void (* callback)(t_CKINT[], t_CKUINT))
{
    Chuck_Get_External_Int_Array_Request * message =
        new Chuck_Get_External_Int_Array_Request;
    message->name = name;
    message->callback = callback;
    
    Chuck_External_Request r;
    r.type = get_external_int_array_request;
    r.getIntArrayRequest = message;

    m_external_request_queue.put( r );
    
    return TRUE;
}




//-----------------------------------------------------------------------------
// name: set_external_int_array_value()
// desc: tell the vm to set one value of an int array by index
//-----------------------------------------------------------------------------
t_CKBOOL Chuck_VM::set_external_int_array_value( std::string name, t_CKUINT index, t_CKINT value )
{
    Chuck_Set_External_Int_Array_Value_Request * message =
        new Chuck_Set_External_Int_Array_Value_Request;
    message->name = name;
    message->index = index;
    message->value = value;
    
    Chuck_External_Request r;
    r.type = set_external_int_array_value_request;
    r.setIntArrayValueRequest = message;

    m_external_request_queue.put( r );
    
    return TRUE;
}




//-----------------------------------------------------------------------------
// name: get_external_int_array_value()
// desc: tell the vm to get one value of an int array by index
//-----------------------------------------------------------------------------
t_CKBOOL Chuck_VM::get_external_int_array_value( std::string name, t_CKUINT index, void (* callback)(t_CKINT) )
{
    Chuck_Get_External_Int_Array_Value_Request * message =
        new Chuck_Get_External_Int_Array_Value_Request;
    message->name = name;
    message->index = index;
    message->callback = callback;
    
    Chuck_External_Request r;
    r.type = get_external_int_array_value_request;
    r.getIntArrayValueRequest = message;

    m_external_request_queue.put( r );
    
    return TRUE;
}




//-----------------------------------------------------------------------------
// name: set_external_associative_int_array_value()
// desc: tell the vm to set one value of an associative array by string key
//-----------------------------------------------------------------------------
t_CKBOOL Chuck_VM::set_external_associative_int_array_value( std::string name, std::string key, t_CKINT value )
{
    Chuck_Set_External_Associative_Int_Array_Value_Request * message =
        new Chuck_Set_External_Associative_Int_Array_Value_Request;
    message->name = name;
    message->key = key;
    message->value = value;
    
    Chuck_External_Request r;
    r.type = set_external_associative_int_array_value_request;
    r.setAssociativeIntArrayValueRequest = message;

    m_external_request_queue.put( r );
    
    return TRUE;
}




//-----------------------------------------------------------------------------
// name: get_external_associative_int_array_value()
// desc: tell the vm to get one value of an associative array by string key
//-----------------------------------------------------------------------------
t_CKBOOL Chuck_VM::get_external_associative_int_array_value( std::string name, std::string key, void (* callback)(t_CKINT) )
{
    Chuck_Get_External_Associative_Int_Array_Value_Request * message =
        new Chuck_Get_External_Associative_Int_Array_Value_Request;
    message->name = name;
    message->key = key;
    message->callback = callback;
    
    Chuck_External_Request r;
    r.type = get_external_associative_int_array_value_request;
    r.getAssociativeIntArrayValueRequest = message;

    m_external_request_queue.put( r );
    
    return TRUE;
}




//-----------------------------------------------------------------------------
// name: set_external_float_array()
// desc: tell the vm to set an entire float array
//-----------------------------------------------------------------------------
t_CKBOOL Chuck_VM::set_external_float_array( std::string name, t_CKFLOAT arrayValues[], t_CKUINT numValues )
{
    Chuck_Set_External_Float_Array_Request * message =
        new Chuck_Set_External_Float_Array_Request;
    message->name = name;
    message->arrayValues.resize( numValues );
    for( int i = 0; i < numValues; i++ )
    {
        message->arrayValues[i] = arrayValues[i];
    }
    
    Chuck_External_Request r;
    r.type = set_external_float_array_request;
    r.setFloatArrayRequest = message;

    m_external_request_queue.put( r );
    
    return TRUE;
}




//-----------------------------------------------------------------------------
// name: get_external_float_array()
// desc: tell the vm to get an entire float array
//-----------------------------------------------------------------------------
t_CKBOOL Chuck_VM::get_external_float_array( std::string name, void (* callback)(t_CKFLOAT[], t_CKUINT))
{
    Chuck_Get_External_Float_Array_Request * message =
        new Chuck_Get_External_Float_Array_Request;
    message->name = name;
    message->callback = callback;
    
    Chuck_External_Request r;
    r.type = get_external_float_array_request;
    r.getFloatArrayRequest = message;

    m_external_request_queue.put( r );
    
    return TRUE;
}




//-----------------------------------------------------------------------------
// name: set_external_float_array_value()
// desc: tell the vm to set one value of an float array by index
//-----------------------------------------------------------------------------
t_CKBOOL Chuck_VM::set_external_float_array_value( std::string name, t_CKUINT index, t_CKFLOAT value )
{
    Chuck_Set_External_Float_Array_Value_Request * message =
        new Chuck_Set_External_Float_Array_Value_Request;
    message->name = name;
    message->index = index;
    message->value = value;
    
    Chuck_External_Request r;
    r.type = set_external_float_array_value_request;
    r.setFloatArrayValueRequest = message;

    m_external_request_queue.put( r );
    
    return TRUE;
}




//-----------------------------------------------------------------------------
// name: get_external_float_array_value()
// desc: tell the vm to get one value of an float array by index
//-----------------------------------------------------------------------------
t_CKBOOL Chuck_VM::get_external_float_array_value( std::string name, t_CKUINT index, void (* callback)(t_CKFLOAT) )
{
    Chuck_Get_External_Float_Array_Value_Request * message =
        new Chuck_Get_External_Float_Array_Value_Request;
    message->name = name;
    message->index = index;
    message->callback = callback;
    
    Chuck_External_Request r;
    r.type = get_external_float_array_value_request;
    r.getFloatArrayValueRequest = message;

    m_external_request_queue.put( r );
    
    return TRUE;
}




//-----------------------------------------------------------------------------
// name: set_external_associative_float_array_value()
// desc: tell the vm to set one value of an associative array by string key
//-----------------------------------------------------------------------------
t_CKBOOL Chuck_VM::set_external_associative_float_array_value( std::string name, std::string key, t_CKFLOAT value )
{
    Chuck_Set_External_Associative_Float_Array_Value_Request * message =
        new Chuck_Set_External_Associative_Float_Array_Value_Request;
    message->name = name;
    message->key = key;
    message->value = value;
    
    Chuck_External_Request r;
    r.type = set_external_associative_float_array_value_request;
    r.setAssociativeFloatArrayValueRequest = message;

    m_external_request_queue.put( r );
    
    return TRUE;
}




//-----------------------------------------------------------------------------
// name: get_external_associative_float_array_value()
// desc: tell the vm to get one value of an associative array by string key
//-----------------------------------------------------------------------------
t_CKBOOL Chuck_VM::get_external_associative_float_array_value( std::string name, std::string key, void (* callback)(t_CKFLOAT) )
{
    Chuck_Get_External_Associative_Float_Array_Value_Request * message =
        new Chuck_Get_External_Associative_Float_Array_Value_Request;
    message->name = name;
    message->key = key;
    message->callback = callback;
    
    Chuck_External_Request r;
    r.type = get_external_associative_float_array_value_request;
    r.getAssociativeFloatArrayValueRequest = message;

    m_external_request_queue.put( r );
    
    return TRUE;
}




//-----------------------------------------------------------------------------
// name: init_external_array()
// desc: tell the vm that an external string is now available
//-----------------------------------------------------------------------------
t_CKBOOL Chuck_VM::init_external_array( std::string name, Chuck_Type * type, te_ExternalType arr_type )
{
    if( m_external_arrays.count( name ) == 0 )
    {
        // make container
        m_external_arrays[name] = new Chuck_External_Array_Container( arr_type );
        // do not init
        m_external_arrays[name]->array = NULL;
        // external variable type
        m_external_arrays[name]->array_type = arr_type;
        // note: Chuck_Type * is currently unused, but may be necessary later
        // TODO: how to init if user sets it before any script makes it?
        // TODO: how to keep reference to prevent from being deleted if
        //  a script ends and takes the array with it?
    }
    
    return TRUE;
}




//-----------------------------------------------------------------------------
// name: get_external_array()
// desc: get value directly from the vm (internal)
//-----------------------------------------------------------------------------
Chuck_Object * Chuck_VM::get_external_array( std::string name )
{
    return m_external_arrays[name]->array;
}




//-----------------------------------------------------------------------------
// name: get_ptr_to_external_array()
// desc: get ptr directly from the vm (internal)
//-----------------------------------------------------------------------------
Chuck_Object * * Chuck_VM::get_ptr_to_external_array( std::string name )
{
    return &( m_external_arrays[name]->array );
}




//-----------------------------------------------------------------------------
// name: should_call_external_ctor()
// desc: ask the vm if an external needs to be constructed after init
//-----------------------------------------------------------------------------
t_CKBOOL Chuck_VM::should_call_external_ctor( std::string name,
    te_ExternalType type )
{
    switch( type )
    {
        case te_externalInt:
        case te_externalFloat:
        case te_externalString:
            // these basic types don't have ctors
            return FALSE;
            break;
        case te_externalEvent:
            return m_external_events.count( name ) > 0 &&
                m_external_events[name]->ctor_needs_to_be_called;
            break;
        case te_externalUGen:
            return m_external_ugens.count( name ) > 0 &&
                m_external_ugens[name]->ctor_needs_to_be_called;
            break;
        case te_externalArraySymbol:
            // this case is only used for array-as-symbol, not array-as-decl.
            // if arrays need their ctors called, we need a rearchitecture!
            return FALSE;
            break;
    }
}




//-----------------------------------------------------------------------------
// name: external_ctor_was_called()
// desc: tell the vm that an external has been constructed after init
//-----------------------------------------------------------------------------
void Chuck_VM::external_ctor_was_called( std::string name,
    te_ExternalType type )
{
    switch( type )
    {
        case te_externalInt:
        case te_externalFloat:
        case te_externalString:
            // do nothing for these basic types
            break;
        case te_externalEvent:
            if( m_external_events.count( name ) > 0 )
            {
                m_external_events[name]->ctor_needs_to_be_called = FALSE;
            }
            break;
        case te_externalUGen:
            if( m_external_ugens.count( name ) > 0 )
            {
                m_external_ugens[name]->ctor_needs_to_be_called = FALSE;
            }
            break;
        case te_externalArraySymbol:
            // do nothing
            break;
    }
}




//-----------------------------------------------------------------------------
// name: cleanup_external_variables()
// desc: set a pointer directly on the vm (internal)
//-----------------------------------------------------------------------------
void Chuck_VM::cleanup_external_variables()
{
    // ints: delete containers and clear map
    for( std::map< std::string, Chuck_External_Int_Container * >::iterator it=
         m_external_ints.begin(); it!=m_external_ints.end(); it++ )
    {
        delete (it->second);
    }
    m_external_ints.clear();
    
    // floats: delete containers and clear map
    for( std::map< std::string, Chuck_External_Float_Container * >::iterator it=
         m_external_floats.begin(); it!=m_external_floats.end(); it++ )
    {
        delete (it->second);
    }
    m_external_floats.clear();
    
    // strings: release strings, delete containers, and clear map
    for( std::map< std::string, Chuck_External_String_Container * >::iterator it=
         m_external_strings.begin(); it!=m_external_strings.end(); it++ )
    {
        SAFE_RELEASE( it->second->val );
        delete (it->second);
    }
    m_external_strings.clear();
    
    // events: release events, delete containers, and clear map
    for( std::map< std::string, Chuck_External_Event_Container * >::iterator it=
         m_external_events.begin(); it!=m_external_events.end(); it++ )
    {
        SAFE_RELEASE( it->second->val );
        delete (it->second);
    }
    m_external_events.clear();
    
    // ugens: release ugens, delete containers, and clear map
    for( std::map< std::string, Chuck_External_UGen_Container * >::iterator it=
         m_external_ugens.begin(); it!=m_external_ugens.end(); it++ )
    {
        SAFE_RELEASE( it->second->val );
        delete (it->second);
    }
    m_external_ugens.clear();
<<<<<<< HEAD
=======
    
    // arrays: release arrays, delete containers, and clear map
    for( std::map< std::string, Chuck_External_Array_Container * >::iterator it=
         m_external_arrays.begin(); it!=m_external_arrays.end(); it++ )
    {
        // release. array initialization adds a reference,
        // but the release instruction is prevented from being
        // used on all external objects (including arrays)
        SAFE_RELEASE( it->second->array );
        delete (it->second);
    }
    m_external_arrays.clear();
    
>>>>>>> dc93f4d5
}




//-----------------------------------------------------------------------------
// name: handle_external_queue_messages()
// desc: update vm with set, get, listen, spork, etc. messages
//-----------------------------------------------------------------------------
void Chuck_VM::handle_external_queue_messages()
{
    while( m_external_request_queue.more() )
    {
        Chuck_External_Request message;
        if( m_external_request_queue.get( & message ) )
        {
            switch( message.type )
            {

            case spork_shred_request:
                // spork the shred!
                this->spork( message.shred );
                break;

            case set_external_int_request:
                // ensure the container exists
                init_external_int( message.setIntRequest->name );
                // set int
                m_external_ints[message.setIntRequest->name]->val = message.setIntRequest->val;
                // clean up request storage
                delete message.setIntRequest;
                break;

            case get_external_int_request:
                // ensure fp is not null
                if( message.getIntRequest->fp != NULL )
                {
                    // ensure the value exists
                    init_external_int( message.getIntRequest->name );
                    // call the callback with the value
                    message.getIntRequest->fp( m_external_ints[message.getIntRequest->name]->val );
                }
                // clean up request storage
                delete message.getIntRequest;
                break;

            case set_external_float_request:
                // ensure the container exists
                init_external_float( message.setFloatRequest->name );
                // set float
                m_external_floats[message.setFloatRequest->name]->val = message.setFloatRequest->val;
                // clean up request storage
                delete message.setFloatRequest;
                break;

            case get_external_float_request:
                // ensure fp is not null
                if( message.getFloatRequest->fp != NULL )
                {
                    // ensure value exists
                    init_external_float( message.getFloatRequest->name );
                    // call callback with float
                    message.getFloatRequest->fp( m_external_floats[message.getFloatRequest->name]->val );
                }
                // clean up request storage
                delete message.getFloatRequest;
                break;

            case set_external_string_request:
                // ensure the container exists
                init_external_string( message.setStringRequest->name );
                // set string
                m_external_strings[message.setStringRequest->name]->val->set( message.setStringRequest->val );
                // clean up request storage
                delete message.setStringRequest;
                break;

            case get_external_string_request:
                // ensure fp is not null
                if( message.getStringRequest->fp != NULL )
                {
                    // ensure value exists
                    init_external_string( message.getStringRequest->name );
                    // call callback with string
                    message.getStringRequest->fp( m_external_strings[message.getStringRequest->name]->val->c_str() );
                }
                // clean up request storage
                delete message.getStringRequest;
                break;

            case signal_external_event_request:
                // ensure it exists and it doesn't need its ctor called
                if( m_external_events.count( message.signalEventRequest->name ) > 0 &&
                    !should_call_external_ctor( message.signalEventRequest->name, te_externalEvent ) )
                {
                    // get the event
                    Chuck_Event * event = get_external_event( message.signalEventRequest->name );
                    // signal it, or broadcast it
                    if( message.signalEventRequest->is_broadcast )
                    {
                        event->broadcast();
                        event->broadcast_external();
                    }
                    else
                    {
                        event->signal();
                        event->signal_external();
                    }
                }
                // clean up request storage
                delete message.signalEventRequest;
                break;

            case listen_for_external_event_request:
                // ensure callback is not null
                if( message.listenForEventRequest->callback != NULL )
                {
                    // ensure it exists
                    if( m_external_events.count( message.listenForEventRequest->name ) > 0 )
                    {
                        // get event
                        Chuck_Event * event = get_external_event( message.listenForEventRequest->name );
                        if( message.listenForEventRequest->deregister )
                        {
                            // deregister
                            event->remove_listen( message.listenForEventRequest->callback );
                        }
                        else
                        {
                            // register
                            event->external_listen( message.listenForEventRequest->callback,
                                message.listenForEventRequest->listen_forever );
                        }
                    }
                }
                // clean up request storage
                delete message.listenForEventRequest;
                break;
<<<<<<< HEAD
=======
            case set_external_int_array_request:
                {
                    // replace an entire array, if it exists
                    Chuck_Set_External_Int_Array_Request * request =
                        message.setIntArrayRequest;
                    if( m_external_arrays.count( request->name ) > 0 )
                    {
                        // we know that array's name. does it exist yet? is it an int array?
                        Chuck_Object * array = m_external_arrays[request->name]->array;
                        if( array != NULL &&
                            m_external_arrays[request->name]->array_type == te_externalInt )
                        {
                            // it exists! get existing array, new size
                            Chuck_Array4 * intArray = (Chuck_Array4 *) array;
                            t_CKUINT newSize = request->arrayValues.size();
                            
                            // resize and copy in
                            intArray->set_size( newSize );
                            for( int i = 0; i < newSize; i++ )
                            {
                                intArray->set( i, request->arrayValues[i] );
                            }
                        }
                    }
                }
                
                // clean up request storage
                delete message.setIntArrayRequest;
                break;
            case get_external_int_array_request:
                {
                    // fetch an entire array, if it exists
                    Chuck_Get_External_Int_Array_Request * request =
                        message.getIntArrayRequest;
                    if( m_external_arrays.count( request->name ) > 0 )
                    {
                        // we know that array's name. does it exist yet; do we have a callback?
                        Chuck_Object * array = m_external_arrays[request->name]->array;
                        if( array != NULL &&
                            m_external_arrays[request->name]->array_type == te_externalInt &&
                            request->callback != NULL )
                        {
                            Chuck_Array4 * intArray = (Chuck_Array4 *) array;
                            // TODO: why is m_vector a vector of unsigned ints...??
                            request->callback(
                                (t_CKINT *) &(intArray->m_vector[0]),
                                intArray->size()
                            );
                        }
                    }
                }
                
                // clean up request storage
                delete message.getIntArrayRequest;
                break;
            case set_external_int_array_value_request:
                {
                    // set a single value, if array exists and index in range
                    Chuck_Set_External_Int_Array_Value_Request * request =
                        message.setIntArrayValueRequest;
                    if( m_external_arrays.count( request->name ) > 0 )
                    {
                        // we know that array's name. does it exist yet? is it an int array?
                        Chuck_Object * array = m_external_arrays[request->name]->array;
                        if( array != NULL &&
                            m_external_arrays[request->name]->array_type == te_externalInt )
                        {
                            // it exists! get existing array
                            Chuck_Array4 * intArray = (Chuck_Array4 *) array;
                            // set! (if index within range)
                            if( intArray->size() > request->index )
                            {
                                intArray->set( request->index, request->value );
                            }
                        }
                    }
                }
                
                // clean up request storage
                delete message.setIntArrayValueRequest;
                break;
            case get_external_int_array_value_request:
                {
                    // get a single value, if array exists and index in range
                    Chuck_Get_External_Int_Array_Value_Request * request =
                        message.getIntArrayValueRequest;
                    // fetch an entire array, if it exists
                    if( m_external_arrays.count( request->name ) > 0 )
                    {
                        // we know that array's name. does it exist yet; do we have a callback?
                        Chuck_Object * array = m_external_arrays[request->name]->array;
                        if( array != NULL &&
                            m_external_arrays[request->name]->array_type == te_externalInt &&
                            request->callback != NULL )
                        {
                            Chuck_Array4 * intArray = (Chuck_Array4 *) array;
                            // TODO why is it unsigned int storage?
                            t_CKUINT result = 0;
                            intArray->get( request->index, &result );
                            request->callback( result );
                        }
                    }
                }
                
                // clean up request storage
                delete message.getIntArrayValueRequest;
                break;
            case set_external_associative_int_array_value_request:
                {
                    // set a single value by key, if array exists
                    Chuck_Set_External_Associative_Int_Array_Value_Request * request =
                        message.setAssociativeIntArrayValueRequest;
                    if( m_external_arrays.count( request->name ) > 0 )
                    {
                        // we know that array's name. does it exist yet? is it an int array?
                        Chuck_Object * array = m_external_arrays[request->name]->array;
                        if( array != NULL &&
                            m_external_arrays[request->name]->array_type == te_externalInt )
                        {
                            // it exists! get existing array
                            Chuck_Array4 * intArray = (Chuck_Array4 *) array;
                            // set!
                            intArray->set( request->key, request->value );
                        }
                    }
                }
                
                // clean up request storage
                delete message.setAssociativeIntArrayValueRequest;
                break;
            case get_external_associative_int_array_value_request:
                {
                    // get a single value by key, if array exists and key in map
                    Chuck_Get_External_Associative_Int_Array_Value_Request * request =
                        message.getAssociativeIntArrayValueRequest;
                    // fetch an entire array, if it exists
                    if( m_external_arrays.count( request->name ) > 0 )
                    {
                        // we know that array's name. does it exist yet; do we have a callback?
                        Chuck_Object * array = m_external_arrays[request->name]->array;
                        if( array != NULL &&
                            m_external_arrays[request->name]->array_type == te_externalInt &&
                            request->callback != NULL )
                        {
                            Chuck_Array4 * intArray = (Chuck_Array4 *) array;
                            // TODO why is it unsigned int storage?
                            t_CKUINT result = 0;
                            intArray->get( request->key, &result );
                            request->callback( result );
                        }
                    }
                }
                
                // clean up request storage
                delete message.getAssociativeIntArrayValueRequest;
                break;
            case set_external_float_array_request:
                {
                    // replace an entire array, if it exists
                    Chuck_Set_External_Float_Array_Request * request =
                        message.setFloatArrayRequest;
                    if( m_external_arrays.count( request->name ) > 0 )
                    {
                        // we know that array's name. does it exist yet? is it a float array?
                        Chuck_Object * array = m_external_arrays[request->name]->array;
                        if( array != NULL &&
                            m_external_arrays[request->name]->array_type == te_externalFloat )
                        {
                            // it exists! get existing array, new size
                            Chuck_Array8 * floatArray = (Chuck_Array8 *) array;
                            t_CKUINT newSize = request->arrayValues.size();
                            
                            // resize and copy in
                            floatArray->set_size( newSize );
                            for( int i = 0; i < newSize; i++ )
                            {
                                floatArray->set( i, request->arrayValues[i] );
                            }
                        }
                    }
                }
        
                // clean up request storage
                delete message.setFloatArrayRequest;
                break;
            case get_external_float_array_request:
                {
                    // fetch an entire array, if it exists
                    Chuck_Get_External_Float_Array_Request * request =
                        message.getFloatArrayRequest;
                    if( m_external_arrays.count( request->name ) > 0 )
                    {
                        // we know that array's name. does it exist yet; do we have a callback?
                        Chuck_Object * array = m_external_arrays[request->name]->array;
                        if( array != NULL &&
                            m_external_arrays[request->name]->array_type == te_externalFloat &&
                            request->callback != NULL )
                        {
                            Chuck_Array8 * floatArray = (Chuck_Array8 *) array;
                            request->callback(
                                &(floatArray->m_vector[0]),
                                floatArray->size()
                            );
                        }
                    }
                }
        
                // clean up request storage
                delete message.getFloatArrayRequest;
                break;
            case set_external_float_array_value_request:
                {
                    // set a single value, if array exists and index in range
                    Chuck_Set_External_Float_Array_Value_Request * request =
                        message.setFloatArrayValueRequest;
                    if( m_external_arrays.count( request->name ) > 0 )
                    {
                        // we know that array's name. does it exist yet? is it a float array?
                        Chuck_Object * array = m_external_arrays[request->name]->array;
                        if( array != NULL &&
                            m_external_arrays[request->name]->array_type == te_externalFloat )
                        {
                            // it exists! get existing array
                            Chuck_Array8 * floatArray = (Chuck_Array8 *) array;
                            // set! (if index within range)
                            if( floatArray->size() > request->index )
                            {
                                floatArray->set( request->index, request->value );
                            }
                        }
                    }
                }
        
                // clean up request storage
                delete message.setFloatArrayValueRequest;
                break;
            case get_external_float_array_value_request:
                {
                    // get a single value, if array exists and index in range
                    Chuck_Get_External_Float_Array_Value_Request * request =
                        message.getFloatArrayValueRequest;
                    // fetch an entire array, if it exists
                    if( m_external_arrays.count( request->name ) > 0 )
                    {
                        // we know that array's name. does it exist yet; do we have a callback?
                        Chuck_Object * array = m_external_arrays[request->name]->array;
                        if( array != NULL &&
                            m_external_arrays[request->name]->array_type == te_externalFloat &&
                            request->callback != NULL )
                        {
                            Chuck_Array8 * floatArray = (Chuck_Array8 *) array;
                            t_CKFLOAT result = 0;
                            floatArray->get( request->index, &result );
                            request->callback( result );
                        }
                    }
                }
        
                // clean up request storage
                delete message.getFloatArrayValueRequest;
                break;
            case set_external_associative_float_array_value_request:
                {
                    // set a single value by key, if array exists
                    Chuck_Set_External_Associative_Float_Array_Value_Request * request =
                        message.setAssociativeFloatArrayValueRequest;
                    if( m_external_arrays.count( request->name ) > 0 )
                    {
                        // we know that array's name. does it exist yet? is it a float array?
                        Chuck_Object * array = m_external_arrays[request->name]->array;
                        if( array != NULL &&
                            m_external_arrays[request->name]->array_type == te_externalFloat )
                        {
                            // it exists! get existing array
                            Chuck_Array8 * floatArray = (Chuck_Array8 *) array;
                            // set!
                            floatArray->set( request->key, request->value );
                        }
                    }
                }
        
                // clean up request storage
                delete message.setAssociativeFloatArrayValueRequest;
                break;
            case get_external_associative_float_array_value_request:
                {
                    // get a single value by key, if array exists and key in map
                    Chuck_Get_External_Associative_Float_Array_Value_Request * request =
                        message.getAssociativeFloatArrayValueRequest;
                    // fetch an entire array, if it exists
                    if( m_external_arrays.count( request->name ) > 0 )
                    {
                        // we know that array's name. does it exist yet; do we have a callback?
                        Chuck_Object * array = m_external_arrays[request->name]->array;
                        if( array != NULL &&
                            m_external_arrays[request->name]->array_type == te_externalFloat &&
                            request->callback != NULL )
                        {
                            Chuck_Array8 * floatArray = (Chuck_Array8 *) array;
                            t_CKFLOAT result = 0;
                            floatArray->get( request->key, &result );
                            request->callback( result );
                        }
                    }
                }
        
                // clean up request storage
                delete message.getAssociativeFloatArrayValueRequest;
                break;
>>>>>>> dc93f4d5
            }
        }
        else
        {
            // get failed. problem?
            break;
        }
    }
}




//-----------------------------------------------------------------------------
// name: set_main_thread_hook()
// desc: ...
//-----------------------------------------------------------------------------
//t_CKBOOL Chuck_VM::set_main_thread_hook( f_mainthreadhook hook,
//                                         f_mainthreadquit quit,
//                                         void * bindle )
//{
//    if( m_main_thread_hook == NULL && m_main_thread_quit == NULL )
//    {
//        m_main_thread_bindle = bindle;
//        m_main_thread_hook = hook;
//        m_main_thread_quit = quit;
//        
//        return TRUE;
//    }
//    else
//    {
//        EM_log(CK_LOG_SEVERE, "[chuck](VM): attempt to register more than one main_thread_hook");
//        return FALSE;
//    }
//}




//-----------------------------------------------------------------------------
// name: set_main_thread_hook()
// desc: ...
//-----------------------------------------------------------------------------
//t_CKBOOL Chuck_VM::clear_main_thread_hook()
//{
//    m_main_thread_bindle = NULL;
//    m_main_thread_hook = NULL;
//    m_main_thread_quit = NULL;
//    
//    return TRUE;
//}




//-----------------------------------------------------------------------------
// name: Chuck_VM_Stack()
// desc: ...
//-----------------------------------------------------------------------------
Chuck_VM_Stack::Chuck_VM_Stack()
{
    stack = sp = sp_max = NULL;
    prev = next = NULL;
    m_is_init = FALSE;
}




//-----------------------------------------------------------------------------
// name: ~Chuck_VM_Stack()
// desc: ...
//-----------------------------------------------------------------------------
Chuck_VM_Stack::~Chuck_VM_Stack()
{
    this->shutdown();
}




//-----------------------------------------------------------------------------
// name: Chuck_VM_Code()
// desc: ...
//-----------------------------------------------------------------------------
Chuck_VM_Code::Chuck_VM_Code()
{
    instr = NULL;
    num_instr = 0;
    stack_depth = 0;
    need_this = FALSE;
    native_func = 0;
    native_func_type = NATIVE_UNKNOWN;
}




//-----------------------------------------------------------------------------
// name: ~Chuck_VM_Code()
// desc: ...
//-----------------------------------------------------------------------------
Chuck_VM_Code::~Chuck_VM_Code()
{
    // free instructions
    if( instr )
    {
        // loop over array
        for( t_CKUINT i = 0; i < num_instr; i++ )
            delete instr[i];

        // free the array
        SAFE_DELETE_ARRAY( instr );
    }

    num_instr = 0;
}




// offset in bytes at the beginning of a stack for initializing data
#define VM_STACK_OFFSET  16
// 1/factor of stack is left blank, to give room to detect overflow
#define VM_STACK_PADDING_FACTOR 16
//-----------------------------------------------------------------------------
// name: initialize()
// desc: ...
//-----------------------------------------------------------------------------
t_CKBOOL Chuck_VM_Stack::initialize( t_CKUINT size )
{
    if( m_is_init )
        return FALSE;

    // make room for header
    size += VM_STACK_OFFSET;
    // allocate stack
    stack = new t_CKBYTE[size];
    if( !stack ) goto out_of_memory;

    // zero
    memset( stack, 0, size );

    // advance stack after the header
    stack += VM_STACK_OFFSET;
    // set the sp
    sp = stack;
    // upper limit (padding factor)
    sp_max = sp + size - (size / VM_STACK_PADDING_FACTOR);

    // set flag and return
    return m_is_init = TRUE;

out_of_memory:

    // we have a problem
    CK_FPRINTF_STDERR( 
        "[chuck](VM): OutOfMemory: while allocating stack\n" );

    // return FALSE
    return FALSE;
}




//-----------------------------------------------------------------------------
// name: shutdown()
// desc: ...
//-----------------------------------------------------------------------------
t_CKBOOL Chuck_VM_Stack::shutdown()
{
    if( !m_is_init )
        return FALSE;

    // free the stack
    stack -= VM_STACK_OFFSET;
    SAFE_DELETE_ARRAY( stack );
    sp = sp_max = NULL;

    // set the flag to false
    m_is_init = FALSE;

    return TRUE;
}




//-----------------------------------------------------------------------------
// name: Chuck_VM_Shred()
// desc: ...
//-----------------------------------------------------------------------------
Chuck_VM_Shred::Chuck_VM_Shred()
{
    mem = new Chuck_VM_Stack;
    reg = new Chuck_VM_Stack;
    code = code_orig = NULL;
    next = prev = NULL;
    instr = NULL;
    parent = NULL;
    // obj_array = NULL;
    // obj_array_size = 0;
    base_ref = NULL;
    vm_ref = NULL;
    event = NULL;
    xid = 0;
    m_serials = NULL;

    // set
    CK_TRACK( stat = NULL );
}




//-----------------------------------------------------------------------------
// name: ~Chuck_VM_Shred()
// desc: ...
//-----------------------------------------------------------------------------
Chuck_VM_Shred::~Chuck_VM_Shred()
{
    this->shutdown();
}




//-----------------------------------------------------------------------------
// name: initialize()
// desc: ...
//-----------------------------------------------------------------------------
t_CKBOOL Chuck_VM_Shred::initialize( Chuck_VM_Code * c,
                                     t_CKUINT mem_stack_size, 
                                     t_CKUINT reg_stack_size )
{
    // allocate mem and reg
    if( !mem->initialize( mem_stack_size ) ) return FALSE;
    if( !reg->initialize( reg_stack_size ) ) return FALSE;

    // program counter
    pc = 0;
    next_pc = 1;
    // code pointer
    code_orig = code = c;
    // add reference
    code_orig->add_ref();
    // shred in dump (all done)
    is_dumped = FALSE;
    // shred done
    is_done = FALSE;
    // shred running
    is_running = FALSE;
    // shred abort
    is_abort = FALSE;
    // set the instr
    instr = c->instr;
    // zero out the id
    xid = 0;

    // initialize
    initialize_object( this, vm_ref->env()->t_shred );

    return TRUE;
}




//-----------------------------------------------------------------------------
// name: shutdown()
// desc: ...
//-----------------------------------------------------------------------------
t_CKBOOL Chuck_VM_Shred::shutdown()
{
    // spencer - March 2012 (added 1.3.0.0)
    // can't dealloc ugens while they are still keys to a map; 
    // add reference, store them in a vector, and release them after
    // SPENCERTODO: is there a better way to do this????
    std::vector<Chuck_UGen *> release_v;
    release_v.reserve(m_ugen_map.size());
    
    // get iterator to our map
    map<Chuck_UGen *, Chuck_UGen *>::iterator iter = m_ugen_map.begin();
    while( iter != m_ugen_map.end() )
    {
        // get the ugen
        Chuck_UGen * ugen = iter->first;
        // CK_GC_LOG("Chuck_VM_Shred::shutdown() disconnect: 0x%08x", ugen);
        
        // store ref in array for now (added 1.3.0.0)
        release_v.push_back(ugen);
        // no need to bump reference since now ugen_map ref counts
        // ugen->add_ref();
        
        // disconnect
        ugen->disconnect( TRUE );

        // advance the iterator
        iter++;
    }

    // clear map
    m_ugen_map.clear();

    // loop over vector
    for( vector<Chuck_UGen *>::iterator rvi = release_v.begin(); 
         rvi != release_v.end(); rvi++ )
    {
        // release it
        (*rvi)->release();
    }
    
    // loop over parent object references (added 1.3.1.2)
    for( vector<Chuck_Object *>::iterator it = m_parent_objects.begin();
         it != m_parent_objects.end(); it++ )
    {
        // release it
        (*it)->release();
    }
    
    // clear the vectors (added 1.3.1.2)
    release_v.clear();
    m_parent_objects.clear();

    // reclaim the stacks
    SAFE_DELETE( mem );
    SAFE_DELETE( reg );
    base_ref = NULL;
    
    // delete temp pointer space
    // SAFE_DELETE_ARRAY( obj_array );
    // obj_array_size = 0;

    // TODO: is this right?
    if( code_orig )
        code_orig->release();
    // clear it
    code_orig = code = NULL;

    // HACK (added 1.3.2.0): close serial devices
    if(m_serials != NULL)
    {
        for(list<Chuck_IO_Serial *>::iterator i = m_serials->begin(); i != m_serials->end(); i++)
        {
            (*i)->release();
            (*i)->close();
        }
        
        m_serials->clear();
        SAFE_DELETE(m_serials);
    }
    
    // 1.3.5.3 pop all loop counters
    while( this->popLoopCounter() );
    
    // TODO: what to do with next and prev?
    
    return TRUE;
}




//-----------------------------------------------------------------------------
// name: add()
// desc: ...
//-----------------------------------------------------------------------------
t_CKBOOL Chuck_VM_Shred::add( Chuck_UGen * ugen )
{
    if( !ugen || m_ugen_map[ugen] )
        return FALSE;

    // increment reference count (added 1.3.0.0)
    ugen->add_ref();
    
    // RUBBISH
    // cerr << "vm add ugen: 0x" << hex << (int)ugen << endl;

    m_ugen_map[ugen] = ugen;
    return TRUE;
}




//-----------------------------------------------------------------------------
// name: remove()
// desc: ...
//-----------------------------------------------------------------------------
t_CKBOOL Chuck_VM_Shred::remove( Chuck_UGen * ugen )
{
    if( !ugen || !m_ugen_map[ugen] )
        return FALSE;

    // decrement reference count (added 1.3.0.0)
    ugen->release();
    
    // RUBBISH
    // cerr << "vm remove ugen: 0x" << hex << (int)ugen << endl;

    // remove it
    m_ugen_map.erase( ugen );
    return TRUE;
}




//-----------------------------------------------------------------------------
// name: add_parent_ref()
// desc: add parent object reference (added 1.3.1.2)
//-----------------------------------------------------------------------------
t_CKVOID Chuck_VM_Shred::add_parent_ref( Chuck_Object * obj )
{
    // sanity check
    if( !obj )
        return;
    
    // reference count
    obj->add_ref();
    
    // add it to vector
    m_parent_objects.push_back( obj );
}




//-----------------------------------------------------------------------------
// name: run()
// desc: ...
//-----------------------------------------------------------------------------
t_CKBOOL Chuck_VM_Shred::run( Chuck_VM * vm )
{
    // get the code
    instr = code->instr;
    is_running = TRUE;
    // pointer to running state
    t_CKBOOL * loop_running = &(vm_ref->runningState());

    // go!
    while( is_running && *loop_running && !is_abort )
    {
//-----------------------------------------------------------------------------
CK_VM_DEBUG( CK_FPRINTF_STDERR( "CK_VM_DEBUG =--------------------------------=\n" ) );
CK_VM_DEBUG( CK_FPRINTF_STDERR( "CK_VM_DEBUG shred %04lu code %s pc %04lu %s( %s )\n",
             this->xid, this->code->name.c_str(), this->pc, instr[pc]->name(),
             instr[pc]->params() ) );
CK_VM_DEBUG( t_CKBYTE * t_mem_sp = this->mem->sp );
CK_VM_DEBUG( t_CKBYTE * t_reg_sp = this->mem->sp );
//-----------------------------------------------------------------------------
        // execute the instruction
        instr[pc]->execute( vm, this );
//-----------------------------------------------------------------------------
CK_VM_DEBUG(CK_FPRINTF_STDERR( "CK_VM_DEBUG mem sp in: 0x%08lx out: 0x%08lx\n",
                    (unsigned long) t_mem_sp, (unsigned long) this->mem->sp ));
CK_VM_DEBUG(CK_FPRINTF_STDERR( "CK_VM_DEBUG reg sp in: 0x%08lx out: 0x%08lx\n",
                    (unsigned long) t_reg_sp, (unsigned long) this->reg->sp ));
//-----------------------------------------------------------------------------
        // set to next_pc;
        pc = next_pc;
        next_pc++;

        // track number of cycles
        CK_TRACK( this->stat->cycles++ );
    }
    
    // check abort
    if( is_abort )
    {
        // log
        EM_log( CK_LOG_SYSTEM, "aborting shred (id: %d)", this->xid );
        // done
        is_done = TRUE;
    }

    // is the shred finished
    return !is_done;
}



//-----------------------------------------------------------------------------
// name: add_serialio()
// desc: ...
//-----------------------------------------------------------------------------
t_CKVOID Chuck_VM_Shred::add_serialio( Chuck_IO_Serial * serial )
{
    if(m_serials == NULL)
        m_serials = new list<Chuck_IO_Serial *>;
    serial->add_ref();
    m_serials->push_back( serial );
}



//-----------------------------------------------------------------------------
// name: add_serialio()
// desc: ...
//-----------------------------------------------------------------------------
t_CKVOID Chuck_VM_Shred::remove_serialio( Chuck_IO_Serial * serial )
{
    if(m_serials == NULL)
        return;
    m_serials->remove( serial );
    serial->release();
}



//-----------------------------------------------------------------------------
// name: pushLoopCounter()
// desc: make and push new loop counter
//-----------------------------------------------------------------------------
t_CKUINT * Chuck_VM_Shred::pushLoopCounter()
{
    // new pointer
    t_CKUINT * counter = new t_CKUINT;
    // add to stack
    m_loopCounters.push_back(counter);
    // return it
    return counter;
}




//-----------------------------------------------------------------------------
// name: currentLoopCounter()
// desc: get top loop counter
//-----------------------------------------------------------------------------
t_CKUINT * Chuck_VM_Shred::currentLoopCounter()
{
    // check it
    if( m_loopCounters.size() == 0 ) return NULL;
    // return it
    return m_loopCounters[m_loopCounters.size()-1];
}




//-----------------------------------------------------------------------------
// name: popLoopCounter()
// desc: pop and clean up loop counter
//-----------------------------------------------------------------------------
bool Chuck_VM_Shred::popLoopCounter()
{
    // check it
    if( m_loopCounters.size() == 0 ) return false;
    // delete
    delete m_loopCounters[m_loopCounters.size()-1];
    // return it
    m_loopCounters.pop_back();
    // done
    return true;
}




//-----------------------------------------------------------------------------
// name: Chuck_VM_Shreduler()
// desc: ...
//-----------------------------------------------------------------------------
Chuck_VM_Shreduler::Chuck_VM_Shreduler()
{
    now_system = 0;
    rt_audio = FALSE;
    vm_ref = NULL;
    shred_list = NULL;
    m_current_shred = NULL;
    m_dac = NULL;
    m_adc = NULL;
    m_bunghole = NULL;
    m_num_dac_channels = 0;
    m_num_adc_channels = 0;
    
    set_adaptive( 0 );
}




//-----------------------------------------------------------------------------
// name: ~Chuck_VM_Shreduler()
// desc: ...
//-----------------------------------------------------------------------------
Chuck_VM_Shreduler::~Chuck_VM_Shreduler()
{
    this->shutdown();
}




//-----------------------------------------------------------------------------
// name: initialize()
// desc: ...
//-----------------------------------------------------------------------------
t_CKBOOL Chuck_VM_Shreduler::initialize()
{
    return TRUE;
}




//-----------------------------------------------------------------------------
// name: shutdown()
// desc: ...
//-----------------------------------------------------------------------------
t_CKBOOL Chuck_VM_Shreduler::shutdown()
{
    return TRUE;
}




//-----------------------------------------------------------------------------
// name: set_adaptive()
// desc: ...
//-----------------------------------------------------------------------------
void Chuck_VM_Shreduler::set_adaptive( t_CKUINT max_block_size )
{
    m_max_block_size = max_block_size > 1 ? max_block_size : 0;
    m_adaptive = m_max_block_size > 1;
    m_samps_until_next = -1;
}




//-----------------------------------------------------------------------------
// name: add_blocked()
// desc: add shred to the shreduler's blocked list
//-----------------------------------------------------------------------------
t_CKBOOL Chuck_VM_Shreduler::add_blocked( Chuck_VM_Shred * shred )
{
    // add shred to map, using pointer
    blocked[shred] = shred;
    
    return TRUE;
}




//-----------------------------------------------------------------------------
// name: remove_blocked()
// desc: remove shred from the shreduler's blocked list
//-----------------------------------------------------------------------------
t_CKBOOL Chuck_VM_Shreduler::remove_blocked( Chuck_VM_Shred * shred )
{
    // remove from hash
    std::map<Chuck_VM_Shred *, Chuck_VM_Shred *>::iterator iter;
    iter = blocked.find( shred );
    blocked.erase( iter );

    // remove from event
    if( shred->event != NULL )
    {
        Chuck_Event * event_to_release = shred->event;
        // this call causes shred->event to become a null pointer
        shred->event->remove( shred );
        // but, we still have to release the event afterward
        // to signify that the shred is done using the event
        SAFE_RELEASE( event_to_release );
    }
    
    return TRUE;
}




//-----------------------------------------------------------------------------
// name: shredule()
// desc: ...
//-----------------------------------------------------------------------------
t_CKBOOL Chuck_VM_Shreduler::shredule( Chuck_VM_Shred * shred )
{
    return this->shredule( shred, now_system );
}




//-----------------------------------------------------------------------------
// name: shredule()
// desc: ...
//-----------------------------------------------------------------------------
t_CKBOOL Chuck_VM_Shreduler::shredule( Chuck_VM_Shred * shred,
                                       t_CKTIME wake_time )
{
    // sanity check
    if( shred->prev || shred->next )
    {
        // something is really wrong here - no shred can be 
        // shreduled more than once
        EM_error3( "[chuck](VM): internal sanity check failed in shredule()" );
        EM_error3( "[chuck](VM): (shred shreduled while shreduled)" );

        return FALSE;
    }

    // sanity check
    if( wake_time < (this->now_system - .5) )
    {
        // trying to enqueue on a time that is less than now
        EM_error3( "[chuck](VM): internal sanity check failed in shredule()" );
        EM_error3( "[chuck](VM): (wake time is past) - %f : %f", wake_time, this->now_system );

        return FALSE;
    }

    shred->wake_time = wake_time;

    // list empty
    if( !shred_list )
        shred_list = shred;
    else
    {
        // pointers to the shred queue
        Chuck_VM_Shred * curr = shred_list;
        Chuck_VM_Shred * prev = NULL;

        while( curr )
        {
            // found the place to insert
            if( curr->wake_time > wake_time )
                break;

            prev = curr;
            curr = curr->next;
        }

        if( !prev )
        {
            shred->next = shred_list;
            if( shred_list ) shred_list->prev = shred;
            shred_list = shred;
        }
        else
        {
            // insert the shred in sorted order
            shred->next = prev->next;
            shred->prev = prev;
            if( prev->next ) prev->next->prev = shred;
            prev->next = shred;
        }
    }

    t_CKTIME diff = shred_list->wake_time - this->now_system;
    if( diff < 0 ) diff = 0;
    // if( diff < m_samps_until_next )
    m_samps_until_next = diff;
    
    return TRUE;
}




//-----------------------------------------------------------------------------
// name: advance_v()
// desc: ...
//-----------------------------------------------------------------------------
void Chuck_VM_Shreduler::advance_v( t_CKINT & numLeft, t_CKINT & offset )
{
    t_CKINT i, j, numFrames;
    SAMPLE gain[256], sum;
    // get audio data from VM
    const SAMPLE * input = vm_ref->input_ref() + (offset*m_num_adc_channels);
    SAMPLE * output = vm_ref->output_ref() + (offset*m_num_dac_channels);
    
    // compute number of frames to compute; update
    numFrames = ck_min( m_max_block_size, numLeft );
    if( this->m_samps_until_next >= 0 )
    {
        numFrames = (t_CKINT)(ck_min( numFrames, this->m_samps_until_next ));
        if( numFrames == 0 ) numFrames = 1;
        this->m_samps_until_next -= numFrames;
    }
    numLeft -= numFrames;
    offset += numFrames;

    // advance system 'now'
    this->now_system += numFrames;

    // ???
    for( j = 0; j < m_num_adc_channels; j++ )
    {
        // update channel
        m_adc->m_multi_chan[j]->m_time = this->now_system;
        // cache gain
        gain[j] = m_adc->m_multi_chan[j]->m_gain;
    }
    
    // INPUT: adaptive block
    for( i = 0; i < numFrames; i++ )
    {
        // clear
        sum = 0.0f;
        // loop over channels
        for( j = 0; j < m_num_adc_channels; j++ )
        {
            m_adc->m_multi_chan[j]->m_current_v[i] = input[j] * gain[j] * m_adc->m_gain;
            sum += m_adc->m_multi_chan[j]->m_current_v[i];
        }
        m_adc->m_current_v[i] = sum / m_num_adc_channels;
        
        // advance pointer
        input += m_num_adc_channels;
    }
    
    // ???
    for( j = 0; j < m_num_adc_channels; j++ )
    {
        // update last
        m_adc->m_multi_chan[j]->m_last = m_adc->m_multi_chan[j]->m_current_v[numFrames-1];
    }
    // update last
    m_adc->m_last = m_adc->m_current_v[numFrames-1];
    // update time
    m_adc->m_time = this->now_system;

    // PROCESSING
    m_dac->system_tick_v( this->now_system, numFrames );

    // suck samples
    m_bunghole->system_tick_v( this->now_system, numFrames );

    // OUTPUT: adaptive block
    for( i = 0; i < numFrames; i++ )
    {
        for( j = 0; j < m_num_dac_channels; j++ )
            output[j] = m_dac->m_multi_chan[j]->m_current_v[i];
        
        // advance pointer
        output += m_num_dac_channels;
    }
}




//-----------------------------------------------------------------------------
// name: advance()
// desc: ...
//-----------------------------------------------------------------------------
void Chuck_VM_Shreduler::advance( t_CKINT N )
{
    // advance system 'now'
    this->now_system += 1;

    // tick the dac; TODO: unhardcoded frame size!
    SAMPLE sum = 0.0f;
    t_CKUINT i;
    // input and output
    const SAMPLE * input = vm_ref->input_ref() + (N*m_num_adc_channels);
    SAMPLE * output = vm_ref->output_ref() + (N*m_num_dac_channels);

    // INPUT: loop over channels
    for( i = 0; i < m_num_adc_channels; i++ )
    {
        // ge: switched order of lines 1.3.5.3
        m_adc->m_multi_chan[i]->m_last = m_adc->m_multi_chan[i]->m_current;
        m_adc->m_multi_chan[i]->m_current = input[i] * m_adc->m_multi_chan[i]->m_gain * m_adc->m_gain;
        m_adc->m_multi_chan[i]->m_time = this->now_system;
        sum += m_adc->m_multi_chan[i]->m_current;
    }
    m_adc->m_last = m_adc->m_current = sum / m_num_adc_channels;
    m_adc->m_time = this->now_system;

    // PROCESSING
    m_dac->system_tick( this->now_system );
    // OUTPUT
    for( i = 0; i < m_num_dac_channels; i++ )
        output[i] = m_dac->m_multi_chan[i]->m_current; // * .5f;

    // suck samples
    m_bunghole->system_tick( this->now_system );
}




//-----------------------------------------------------------------------------
// name: get()
// desc: ...
//-----------------------------------------------------------------------------
Chuck_VM_Shred * Chuck_VM_Shreduler::get( )
{
    Chuck_VM_Shred * shred = shred_list;

    // list empty
    if( !shred )
    {
        m_samps_until_next = -1;
        return NULL;
    }

    // TODO: should this be <=?
    if( shred->wake_time <= ( this->now_system + .5 ) )
    {
        // if( shred->wake_time < this->now_system )
        //    assert( false );

        shred_list = shred->next;
        shred->next = NULL;
        shred->prev = NULL;
        
        if( shred_list )
        {
            shred_list->prev = NULL;
            m_samps_until_next = shred_list->wake_time - this->now_system;
            if( m_samps_until_next < 0 ) m_samps_until_next = 0;
        }

        return shred;
    }

    return NULL;
}




//-----------------------------------------------------------------------------
// name: highest()
// desc: ...
//-----------------------------------------------------------------------------
t_CKUINT Chuck_VM_Shreduler::highest( )
{
    Chuck_VM_Shred * shred = shred_list;
    t_CKUINT n = 0;

    while( shred )
    {
        if( shred->xid > n ) n = shred->xid;
        shred = shred->next;
    }

    std::map<Chuck_VM_Shred *, Chuck_VM_Shred *>::iterator iter;    
    for( iter = blocked.begin(); iter != blocked.end(); iter++ )
    {
        shred = (*iter).second;
        if( shred->xid > n ) n = shred->xid;
    }

    return n;
}




//-----------------------------------------------------------------------------
// name: replace()
// desc: ...
//-----------------------------------------------------------------------------
t_CKBOOL Chuck_VM_Shreduler::replace( Chuck_VM_Shred * out, Chuck_VM_Shred * in )
{
    assert( FALSE );

    // sanity check
    if( !out || !in )
        return FALSE;

    if( !out->prev )
        shred_list = in;
    else
        out->prev->next = in;
    
    if( out->next )
        out->next->prev = in;
    
    in->next = out->next;
    in->prev = out->prev;
    
    out->next = out->prev = NULL;

    in->wake_time = out->wake_time;
    in->start = in->wake_time;
    
    return TRUE;
}




//-----------------------------------------------------------------------------
// name: remove()
// desc: ...
//-----------------------------------------------------------------------------
t_CKBOOL Chuck_VM_Shreduler::remove( Chuck_VM_Shred * out )
{
    if( !out ) return FALSE;

    // if blocked
    if( out->event != NULL )
    {
        return remove_blocked( out );
    }

    // sanity check
    if( !out->prev && !out->next && out != shred_list )
        return FALSE;
    
    if( !out->prev )
        shred_list = out->next;
    else
        out->prev->next = out->next;
    
    if( out->next )
        out->next->prev = out->prev;
    
    out->next = out->prev = NULL;

    return TRUE;
}




//-----------------------------------------------------------------------------
// name: get()
// desc: ...
//-----------------------------------------------------------------------------
Chuck_VM_Shred * Chuck_VM_Shreduler::lookup( t_CKUINT xid )
{
    Chuck_VM_Shred * shred = shred_list;

    // current shred?
    if( m_current_shred != NULL && m_current_shred->xid == xid )
        return m_current_shred;

    // look for in shreduled list
    while( shred )
    {
        if( shred->xid == xid )
            return shred;

        shred = shred->next;
    }

    // blocked?
    std::map<Chuck_VM_Shred *, Chuck_VM_Shred *>::iterator iter;
    for( iter = blocked.begin(); iter != blocked.end(); iter++ )
    {
        shred = (*iter).second;
        if( shred->xid == xid )
            return shred;
    }
    
    return NULL;
}




//-----------------------------------------------------------------------------
// name: SortByID()
// desc: ...
//-----------------------------------------------------------------------------
struct SortByID
{
    bool operator() ( const Chuck_VM_Shred * lhs, const Chuck_VM_Shred * rhs )
    {    return lhs->xid < rhs->xid; }
};




//-----------------------------------------------------------------------------
// name: status()
// desc: ...
//-----------------------------------------------------------------------------
void Chuck_VM_Shreduler::status( Chuck_VM_Status * status )
{
    Chuck_VM_Shred * shred = shred_list;
    Chuck_VM_Shred * temp = NULL;

    t_CKUINT srate = vm_ref->srate(); // 1.3.5.3; was: Digitalio::sampling_rate();
    t_CKUINT s = (t_CKUINT)now_system;
    t_CKUINT h = s/(srate*3600);
    s = s - (h*(srate*3600));
    t_CKUINT m = s / (srate*60);
    s = s - (m*(srate*60));
    t_CKUINT sec = s / srate;
    s = s - (sec*(srate));
    // float millisecond = s / (float)(srate) * 1000.0f;
    
    status->srate = srate;
    status->now_system = now_system;
    status->t_second = sec;
    status->t_minute = m;
    status->t_hour = h;
    
    // get list of shreds
    vector<Chuck_VM_Shred *> list;
    while( shred )
    {
        list.push_back( shred );
        shred = shred->next;
    }

    // get blocked
    std::map<Chuck_VM_Shred *, Chuck_VM_Shred *>::iterator iter;    
    for( iter = blocked.begin(); iter != blocked.end(); iter++ )
    {
        shred = (*iter).second;
        list.push_back( shred );
    }

    // get current shred
    if( ( temp = m_current_shred ) )
        list.push_back( temp );

    // sort the list
    SortByID byid;
    std::sort( list.begin(), list.end(), byid );

    // print status
    status->clear();
    for( t_CKUINT i = 0; i < list.size(); i++ )
    {
        shred = list[i];
        status->list.push_back( new Chuck_VM_Shred_Status(
            shred->xid, shred->name, shred->start, shred->event != NULL ) );
    }    
}




//-----------------------------------------------------------------------------
// name: status()
// desc: ...
//-----------------------------------------------------------------------------
void Chuck_VM_Shreduler::status( )
{
    Chuck_VM_Shred_Status * shred = NULL;

    this->status( &m_status );
    t_CKUINT h = m_status.t_hour;
    t_CKUINT m = m_status.t_minute;
    t_CKUINT sec = m_status.t_second;
    CK_FPRINTF_STDOUT( "[chuck](VM): status (now == %ldh%ldm%lds, %.1f samps) ...\n",
             h, m, sec, m_status.now_system );

    // print status
    for( t_CKUINT i = 0; i < m_status.list.size(); i++ )
    {
        shred = m_status.list[i];
        CK_FPRINTF_STDOUT( 
            "    [shred id]: %ld  [source]: %s  [spork time]: %.2fs ago%s\n",
            shred->xid, mini( shred->name.c_str() ),
            (m_status.now_system - shred->start) / m_status.srate,
            shred->has_event ? " (blocked)" : "" );
    }
}




//-----------------------------------------------------------------------------
// name: Chuck_VM_Status()
// desc: ...
//-----------------------------------------------------------------------------
Chuck_VM_Status::Chuck_VM_Status()
{
    srate = 0;
    now_system = 0;
    t_second = t_minute = t_hour = 0;
}




//-----------------------------------------------------------------------------
// name: ~Chuck_VM_Status()
// desc: ...
//-----------------------------------------------------------------------------
Chuck_VM_Status::~Chuck_VM_Status()
{
    this->clear();
}




//-----------------------------------------------------------------------------
// name: clear()
// desc: ...
//-----------------------------------------------------------------------------
void Chuck_VM_Status::clear()
{
    for( t_CKUINT i = 0; i < list.size(); i++ )
    {
        SAFE_DELETE( list[i] );
    }
    
    list.clear();
}<|MERGE_RESOLUTION|>--- conflicted
+++ resolved
@@ -1283,8 +1283,6 @@
 
 
 //-----------------------------------------------------------------------------
-<<<<<<< HEAD
-=======
 // name: struct Chuck_Set_External_Int_Array_Request
 // desc: container for messages to set external int arrays (REFACTOR-2017)
 //-----------------------------------------------------------------------------
@@ -1473,7 +1471,6 @@
 
 
 //-----------------------------------------------------------------------------
->>>>>>> dc93f4d5
 // name: struct Chuck_External_Int_Container
 // desc: container for external ints
 //-----------------------------------------------------------------------------
@@ -1505,12 +1502,8 @@
 // name: struct Chuck_External_String_Container
 // desc: container for external ints
 //-----------------------------------------------------------------------------
-<<<<<<< HEAD
-struct Chuck_External_String_Container {
-=======
 struct Chuck_External_String_Container
 {
->>>>>>> dc93f4d5
     Chuck_String * val;
     
     Chuck_External_String_Container() { val = NULL; }
@@ -1540,12 +1533,8 @@
 // name: struct Chuck_External_UGen_Container
 // desc: container for external ugens
 //-----------------------------------------------------------------------------
-<<<<<<< HEAD
-struct Chuck_External_UGen_Container {
-=======
 struct Chuck_External_UGen_Container
 {
->>>>>>> dc93f4d5
     Chuck_UGen * val;
     Chuck_Type * type;
     t_CKBOOL ctor_needs_to_be_called;
@@ -1558,8 +1547,6 @@
 
 
 //-----------------------------------------------------------------------------
-<<<<<<< HEAD
-=======
 // name: struct Chuck_External_Array_Container
 // desc: container for external arrays
 //-----------------------------------------------------------------------------
@@ -1581,7 +1568,6 @@
 
 
 //-----------------------------------------------------------------------------
->>>>>>> dc93f4d5
 // name: get_external_int()
 // desc: get an external int by name
 //-----------------------------------------------------------------------------
@@ -1766,7 +1752,6 @@
 //-----------------------------------------------------------------------------
 // name: get_external_string()
 // desc: get an external string by name
-<<<<<<< HEAD
 //-----------------------------------------------------------------------------
 t_CKBOOL Chuck_VM::get_external_string( std::string name,
         void (* callback)(const char *) )
@@ -1866,335 +1851,6 @@
 //-----------------------------------------------------------------------------
 // name: signal_external_event()
 // desc: signal() an Event by name
-=======
->>>>>>> dc93f4d5
-//-----------------------------------------------------------------------------
-t_CKBOOL Chuck_VM::get_external_string( std::string name,
-        void (* callback)(const char *) )
-{
-    Chuck_Get_External_String_Request * get_string_message =
-        new Chuck_Get_External_String_Request;
-    get_string_message->name = name;
-    get_string_message->fp = callback;
-    
-    Chuck_External_Request r;
-    r.type = get_external_string_request;
-    r.getStringRequest = get_string_message;
-
-    m_external_request_queue.put( r );
-    
-    return TRUE;
-}
-
-
-
-
-//-----------------------------------------------------------------------------
-// name: set_external_string()
-// desc: set an external string by name
-//-----------------------------------------------------------------------------
-t_CKBOOL Chuck_VM::set_external_string( std::string name, std::string val )
-{
-    Chuck_Set_External_String_Request * set_string_message =
-        new Chuck_Set_External_String_Request;
-    set_string_message->name = name;
-    set_string_message->val = val;
-    
-    Chuck_External_Request r;
-    r.type = set_external_string_request;
-    r.setStringRequest = set_string_message;
-
-    m_external_request_queue.put( r );
-    
-    return TRUE;
-}
-
-
-
-//-----------------------------------------------------------------------------
-// name: listen_for_external_event()
-// desc: listen for an Event by name
-//-----------------------------------------------------------------------------
-t_CKBOOL Chuck_VM::listen_for_external_event( std::string name,
-    void (* callback)(void), t_CKBOOL listen_forever )
-{
-    Chuck_Listen_For_External_Event_Request * listen_event_message =
-        new Chuck_Listen_For_External_Event_Request;
-    listen_event_message->callback = callback;
-    listen_event_message->name = name;
-    listen_event_message->listen_forever = listen_forever;
-    listen_event_message->deregister = FALSE;
-    
-    Chuck_External_Request r;
-    r.type = listen_for_external_event_request;
-    r.listenForEventRequest = listen_event_message;
-
-    m_external_request_queue.put( r );
-    
-    return TRUE;
-}
-
-
-
-
-//-----------------------------------------------------------------------------
-// name: stop_listening_for_external_event()
-// desc: listen for an Event by name
-//-----------------------------------------------------------------------------
-t_CKBOOL Chuck_VM::stop_listening_for_external_event( std::string name,
-    void (* callback)(void) )
-{
-    Chuck_Listen_For_External_Event_Request * listen_event_message =
-        new Chuck_Listen_For_External_Event_Request;
-    listen_event_message->callback = callback;
-    listen_event_message->name = name;
-    listen_event_message->listen_forever = FALSE;
-    listen_event_message->deregister = TRUE;
-    
-    Chuck_External_Request r;
-    r.type = listen_for_external_event_request;
-    r.listenForEventRequest = listen_event_message;
-
-    m_external_request_queue.put( r );
-    
-    return TRUE;
-}
-
-
-
-
-//-----------------------------------------------------------------------------
-<<<<<<< HEAD
-// name: init_external_event()
-// desc: tell the vm that an external event is now available
-=======
-// name: init_external_string()
-// desc: tell the vm that an external string is now available
->>>>>>> dc93f4d5
-//-----------------------------------------------------------------------------
-t_CKBOOL Chuck_VM::init_external_string( std::string name )
-{
-    if( m_external_strings.count( name ) == 0 )
-    {
-        // make container
-        m_external_strings[name] = new Chuck_External_String_Container;
-        // init
-        m_external_strings[name]->val = (Chuck_String *)
-            instantiate_and_initialize_object( this->env()->t_string, this );
-        
-        // add reference to prevent deletion
-        m_external_strings[name]->val->add_ref();
-        
-    }
-    
-    return TRUE;
-}
-
-
-
-
-//-----------------------------------------------------------------------------
-// name: get_external_string_value()
-// desc: get a value directly from the vm (internal)
-//-----------------------------------------------------------------------------
-Chuck_String * Chuck_VM::get_external_string( std::string name )
-{
-    // ensure exists
-    init_external_string( name );
-    
-    return m_external_strings[name]->val;
-}
-
-
-
-
-//-----------------------------------------------------------------------------
-// name: set_external_string_value()
-// desc: set a value directly to the vm (internal)
-//-----------------------------------------------------------------------------
-Chuck_String * * Chuck_VM::get_ptr_to_external_string( std::string name )
-{
-    return &( m_external_strings[name]->val );
-}
-
-
-
-
-//-----------------------------------------------------------------------------
-<<<<<<< HEAD
-// name: init_external_ugen()
-// desc: tell the vm that an external ugen is now available
-//-----------------------------------------------------------------------------
-t_CKBOOL Chuck_VM::get_external_ugen_samples( std::string name,
-    SAMPLE * buffer, int numFrames )
-{
-    // if hasn't been init, or it has been init and hasn't been constructed,
-    if( m_external_ugens.count( name ) == 0 ||
-        should_call_external_ctor( name, te_externalUGen ) )
-    {
-        // fail without doing anything
-        return FALSE;
-    }
-    
-    // else, fill (if the ugen isn't buffered, then it will fill with zeroes)
-    m_external_ugens[name]->val->get_buffer( buffer, numFrames );
-    
-    return TRUE;
-}
-
-
-
-
-//-----------------------------------------------------------------------------
-// name: init_external_ugen()
-// desc: tell the vm that an external ugen is now available
-//-----------------------------------------------------------------------------
-t_CKBOOL Chuck_VM::init_external_ugen( std::string name, Chuck_Type * type )
-{
-
-    // if it hasn't been initted yet
-    if( m_external_ugens.count( name ) == 0 ) {
-        // create a new storage container
-        m_external_ugens[name] = new Chuck_External_UGen_Container;
-        // create the chuck object
-        m_external_ugens[name]->val =
-            (Chuck_UGen *) instantiate_and_initialize_object( type, this );
-        // add a reference to it so it won't be deleted until we're done
-        // cleaning up the VM
-        m_external_ugens[name]->val->add_ref();
-        // store its type in the container, too (is it a user-defined class?)
-        m_external_ugens[name]->type = type;
-    }
-    // already exists. check if there's a type mismatch.
-    else if( type->name != m_external_ugens[name]->type->name )
-    {
-        return FALSE;
-    }
-    
-    return TRUE;
-}
-
-
-
-
-//-----------------------------------------------------------------------------
-// name: is_external_ugen_init()
-// desc: has an external ugen been initialized during emit?
-//-----------------------------------------------------------------------------
-t_CKBOOL Chuck_VM::is_external_ugen_init( std::string name )
-{
-    return m_external_ugens.count( name ) > 0;
-}
-
-
-
-
-//-----------------------------------------------------------------------------
-// name: is_external_ugen_valid()
-// desc: has an external ugen been initialized during emit
-//       and constructed during runtime?
-//-----------------------------------------------------------------------------
-t_CKBOOL Chuck_VM::is_external_ugen_valid( std::string name )
-{
-    return is_external_ugen_init( name ) &&
-        !should_call_external_ctor( name, te_externalUGen );
-}
-
-
-
-
-//-----------------------------------------------------------------------------
-// name: get_external_ugen()
-// desc: get directly from the vm (internal)
-//-----------------------------------------------------------------------------
-Chuck_UGen * Chuck_VM::get_external_ugen( std::string name )
-{
-    return m_external_ugens[name]->val;
-}
-
-
-
-
-//-----------------------------------------------------------------------------
-// name: get_ptr_to_external_ugen()
-// desc: get ptr directly from the vm (internal)
-//-----------------------------------------------------------------------------
-Chuck_UGen * * Chuck_VM::get_ptr_to_external_ugen( std::string name )
-{
-    return &( m_external_ugens[name]->val );
-}
-
-
-
-
-//-----------------------------------------------------------------------------
-// name: should_call_external_ctor()
-// desc: ask the vm if an external needs to be constructed after init
-//-----------------------------------------------------------------------------
-t_CKBOOL Chuck_VM::should_call_external_ctor( std::string name,
-    te_ExternalType type )
-{
-    switch( type )
-    {
-        case te_externalInt:
-        case te_externalFloat:
-        case te_externalString:
-            // these basic types don't have ctors
-            return FALSE;
-            break;
-        case te_externalEvent:
-            return m_external_events.count( name ) > 0 &&
-                m_external_events[name]->ctor_needs_to_be_called;
-            break;
-        case te_externalUGen:
-            return m_external_ugens.count( name ) > 0 &&
-                m_external_ugens[name]->ctor_needs_to_be_called;
-            break;
-    }
-}
-
-
-
-
-//-----------------------------------------------------------------------------
-// name: external_ctor_was_called()
-// desc: tell the vm that an external has been constructed after init
-//-----------------------------------------------------------------------------
-void Chuck_VM::external_ctor_was_called( std::string name,
-    te_ExternalType type )
-{
-    switch( type )
-    {
-        case te_externalInt:
-        case te_externalFloat:
-        case te_externalString:
-            // do nothing for these basic types
-            break;
-        case te_externalEvent:
-            if( m_external_events.count( name ) > 0 )
-            {
-                m_external_events[name]->ctor_needs_to_be_called = FALSE;
-            }
-            break;
-        case te_externalUGen:
-            if( m_external_ugens.count( name ) > 0 )
-            {
-                m_external_ugens[name]->ctor_needs_to_be_called = FALSE;
-            }
-            break;
-    }
-}
-
-
-
-
-//-----------------------------------------------------------------------------
-// name: cleanup_external_variables()
-// desc: set a pointer directly on the vm (internal)
-=======
-// name: signal_external_event()
-// desc: signal() an Event by name
->>>>>>> dc93f4d5
 //-----------------------------------------------------------------------------
 t_CKBOOL Chuck_VM::signal_external_event( std::string name )
 {
@@ -2909,8 +2565,6 @@
         delete (it->second);
     }
     m_external_ugens.clear();
-<<<<<<< HEAD
-=======
     
     // arrays: release arrays, delete containers, and clear map
     for( std::map< std::string, Chuck_External_Array_Container * >::iterator it=
@@ -2924,7 +2578,6 @@
     }
     m_external_arrays.clear();
     
->>>>>>> dc93f4d5
 }
 
 
@@ -3063,8 +2716,6 @@
                 // clean up request storage
                 delete message.listenForEventRequest;
                 break;
-<<<<<<< HEAD
-=======
             case set_external_int_array_request:
                 {
                     // replace an entire array, if it exists
@@ -3374,7 +3025,6 @@
                 // clean up request storage
                 delete message.getAssociativeFloatArrayValueRequest;
                 break;
->>>>>>> dc93f4d5
             }
         }
         else
