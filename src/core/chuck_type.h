/*----------------------------------------------------------------------------
  ChucK Concurrent, On-the-fly Audio Programming Language
    Compiler and Virtual Machine

  Copyright (c) 2004 Ge Wang and Perry R. Cook.  All rights reserved.
    http://chuck.stanford.edu/
    http://chuck.cs.princeton.edu/

  This program is free software; you can redistribute it and/or modify
  it under the terms of the GNU General Public License as published by
  the Free Software Foundation; either version 2 of the License, or
  (at your option) any later version.

  This program is distributed in the hope that it will be useful,
  but WITHOUT ANY WARRANTY; without even the implied warranty of
  MERCHANTABILITY or FITNESS FOR A PARTICULAR PURPOSE.  See the
  GNU General Public License for more details.

  You should have received a copy of the GNU General Public License
  along with this program; if not, write to the Free Software
  Foundation, Inc., 59 Temple Place, Suite 330, Boston, MA 02111-1307
  U.S.A.
-----------------------------------------------------------------------------*/

//-----------------------------------------------------------------------------
// file: chuck_type.h
// desc: chuck type-system / type-checker
//
// author: Ge Wang (ge@ccrma.stanford.edu | gewang@cs.princeton.edu)
// date: Autumn 2002 - original
//       Autumn 2005 - rewrite
//-----------------------------------------------------------------------------
#ifndef __CHUCK_TYPE_H__
#define __CHUCK_TYPE_H__

#include "chuck_def.h"
#include "chuck_absyn.h"
#include "chuck_oo.h"
#include "chuck_dl.h"
#include "chuck_errmsg.h"



//-----------------------------------------------------------------------------
// name: enum te_Type
// desc: basic, default ChucK types
//-----------------------------------------------------------------------------
typedef enum {
    // general types
    te_none = 0, te_int, te_uint, te_single, te_float, te_double, te_time, te_dur,
    te_complex, te_polar, te_string, te_thread, te_shred, te_class,
    te_function, te_object, te_user, te_array, te_null, te_ugen, te_uana, 
    te_event, te_void, te_stdout, te_stderr, te_adc, te_dac, te_bunghole, 
    te_uanablob, te_io, te_fileio, te_chout, te_cherr, te_multi,
    te_vec3, te_vec4, te_vector // ge: added 1.3.5.3
} te_Type;




//-----------------------------------------------------------------------------
// name: enum te_GlobalType
// desc: ChucK types for global vars: int, float, (subclass of) Event
//       (REFACTOR-2017)
//-----------------------------------------------------------------------------
typedef enum {
<<<<<<< HEAD
    te_externalInt, te_externalFloat, te_externalString, te_externalEvent,
    te_externalUGen,
    // symbol: not used for declarations, only for later lookups :/
    te_externalArraySymbol
} te_ExternalType;
=======
    te_globalInt, te_globalFloat, te_globalEvent
} te_GlobalType;
>>>>>>> b1a739f9




//-----------------------------------------------------------------------------
// name: enum te_HowMuch
// desc: how much to scan/type check
//-----------------------------------------------------------------------------
typedef enum { 
    te_do_all = 0, te_do_classes_only, te_do_no_classes
} te_HowMuch;




//-----------------------------------------------------------------------------
// name: struct Chuck_Scope
// desc: scoping structure
//-----------------------------------------------------------------------------
template <class T>
struct Chuck_Scope
{
public:
    // constructor
    Chuck_Scope() { this->push(); }
    // desctructor
    ~Chuck_Scope() { this->pop(); }

    // push scope
    void push() { scope.push_back( new std::map<S_Symbol, Chuck_VM_Object *> ); }

    // pop scope
    void pop()
    {
        assert( scope.size() != 0 );
        // TODO: release contents of scope.back()
        delete scope.back(); scope.pop_back();
    }

    // reset the scope
    void reset()
    { scope.clear(); this->push(); }
    
    // atomic commit
    void commit()
    {
        assert( scope.size() != 0 );        
        std::map<S_Symbol, Chuck_VM_Object *>::iterator iter;

        // go through buffer    
        for( iter = commit_map.begin(); iter != commit_map.end(); iter++ )
        {
            // add to front/where
            (*scope.front())[(*iter).first] = (*iter).second;
        }

        // clear
        commit_map.clear();
    }

    // roll back since last commit or beginning
    void rollback()
    {
        assert( scope.size() != 0 );
        std::map<S_Symbol, Chuck_VM_Object *>::iterator iter;

        // go through buffer    
        for( iter = commit_map.begin(); iter != commit_map.end(); iter++ )
        {
            // release
            (*iter).second->release();
        }

        // clear
        commit_map.clear();
    }

    // add
    void add( const std::string & xid, Chuck_VM_Object * value )
    { this->add( insert_symbol(xid.c_str()), value ); }
    void add( S_Symbol xid, Chuck_VM_Object * value )
    {
        assert( scope.size() != 0 );
        // add if back is NOT front
        if( scope.back() != scope.front() )
            (*scope.back())[xid] = value;
        // add for commit
        else commit_map[xid] = value;
        // add reference
        SAFE_ADD_REF(value);
    }

    // lookup id
    T operator []( const std::string & xid )
    { return (T)this->lookup( xid ); }
    T lookup( const std::string & xid, t_CKINT climb = 1 )
    { return (T)this->lookup( insert_symbol(xid.c_str()), climb ); }
    // -1 base, 0 current, 1 climb
    T lookup( S_Symbol xid, t_CKINT climb = 1 )
    {
        Chuck_VM_Object * val = NULL; assert( scope.size() != 0 );

        if( climb == 0 )
        {
            val = (*scope.back())[xid];
            // look in commit buffer if the back is the front
            if( !val && scope.back() == scope.front() 
                && (commit_map.find(xid) != commit_map.end()) ) 
                val = commit_map[xid];
        }
        else if( climb > 0 )
        {
            for( t_CKUINT i = scope.size(); i > 0; i-- )
            { if( ( val = (*scope[i-1])[xid] ) ) break; }

            // look in commit buffer
            if( !val && (commit_map.find(xid) != commit_map.end()) )
                val = commit_map[xid];
        }
        else
        {
            val = (*scope.front())[xid];
            // look in commit buffer
            if( !val && (commit_map.find(xid) != commit_map.end()) )
                val = commit_map[xid];
        }

        return (T)val;
    }

    // get list of top level
    void get_toplevel( std::vector<Chuck_VM_Object *> & out )
    {
        assert( scope.size() != 0 );
        std::map<S_Symbol, Chuck_VM_Object *>::iterator iter;

        // clear the out
        out.clear();
        // get the front of the array
        std::map<S_Symbol, Chuck_VM_Object *> * m = scope.front();

        // go through map
        for( iter = m->begin(); iter != m->end(); iter++ )
        {
            // add
            out.push_back( (*iter).second );
        }
    }
    
    // get list of top level
    void get_level( int level, std::vector<Chuck_VM_Object *> & out )
    {
        assert( scope.size() >= level );
        std::map<S_Symbol, Chuck_VM_Object *>::iterator iter;
        
        // clear the out
        out.clear();
        // get the front of the array
        std::map<S_Symbol, Chuck_VM_Object *> * m = &commit_map;
        
        // go through map
        for( iter = m->begin(); iter != m->end(); iter++ )
        {
            // add
            out.push_back( (*iter).second );
        }
    }
    

protected:
    std::vector<std::map<S_Symbol, Chuck_VM_Object *> *> scope;
    std::map<S_Symbol, Chuck_VM_Object *> commit_map;
};




// forward reference
struct Chuck_Type;
struct Chuck_Value;
struct Chuck_Func;
struct Chuck_Multi;
struct Chuck_VM;
struct Chuck_VM_Code;
struct Chuck_DLL;




//-----------------------------------------------------------------------------
// name: struct Chuck_Namespace
// desc: Chuck Namespace containing semantic information
//-----------------------------------------------------------------------------
struct Chuck_Namespace : public Chuck_VM_Object
{
    // maps
    Chuck_Scope<Chuck_Type *> type;
    Chuck_Scope<Chuck_Value *> value;
    Chuck_Scope<Chuck_Func *> func;

    // virtual table
    Chuck_VTable obj_v_table;
    // static data segment
    t_CKBYTE * class_data;
    // static data segment size
    t_CKUINT class_data_size;

    // name
    std::string name;
    // top-level code
    Chuck_VM_Code * pre_ctor;
    // destructor
    Chuck_VM_Code * dtor;
    // type that contains this
    Chuck_Namespace * parent;
    // address offset
    t_CKUINT offset;

    // constructor
    Chuck_Namespace() { pre_ctor = NULL; dtor = NULL; parent = NULL; offset = 0; 
                        class_data = NULL; class_data_size = 0; }
    // destructor
    virtual ~Chuck_Namespace() {
        /* TODO: SAFE_RELEASE( this->parent ); */
        /* TODO: SAFE_DELETE( pre_ctor ); */
        /* TODO: SAFE_DELETE( dtor ); */
    }

    // look up type
    Chuck_Type * lookup_type( const std::string & name, t_CKINT climb = 1 );
    Chuck_Type * lookup_type( S_Symbol name, t_CKINT climb = 1 );
    // look up value
    Chuck_Value * lookup_value( const std::string & name, t_CKINT climb = 1 );
    Chuck_Value * lookup_value( S_Symbol name, t_CKINT climb = 1 );
    // look up func
    Chuck_Func * lookup_func( const std::string & name, t_CKINT climb = 1 );
    Chuck_Func * lookup_func( S_Symbol name, t_CKINT climb = 1 );

    // commit the maps
    void commit() { 
        EM_log( CK_LOG_FINER, "committing namespace: '%s'...", name.c_str() );
        type.commit(); value.commit(); func.commit();
    }
    
    // rollback the maps
    void rollback() { 
        EM_log( CK_LOG_FINER, "rolling back namespace: '%s'...", name.c_str() );
        type.rollback(); value.rollback(); func.rollback();
    }

    // get top level types
    void get_types( std::vector<Chuck_Type *> & out );
    // get top level values
    void get_values( std::vector<Chuck_Value *> & out );
    // get top level functions
    void get_funcs( std::vector<Chuck_Func *> & out );
};




//-----------------------------------------------------------------------------
// name: struct Chuck_Context
// desc: runtime type information pertaining to a file
//-----------------------------------------------------------------------------
struct Chuck_Context : public Chuck_VM_Object  
{
    // src_name
    std::string filename;
    // full filepath (if available) -- added 1.3.0.0
    std::string full_path;
    // parse tree
    a_Program parse_tree;
    // context namespace
    Chuck_Namespace * nspc;
    // public class def if any
    a_Class_Def public_class_def;
    // error - means to free nspc too
    t_CKBOOL has_error;

    // progress
    enum { P_NONE = 0, P_CLASSES_ONLY, P_ALL };
    // progress in scan / type check / emit
    t_CKUINT progress;

    // things to release with the context
    std::vector<Chuck_VM_Object *> new_types;
    std::vector<Chuck_VM_Object *> new_values;
    std::vector<Chuck_VM_Object *> new_funcs;
    std::vector<Chuck_VM_Object *> new_nspc;

    // commit map
    std::map<Chuck_Namespace *, Chuck_Namespace *> commit_map;
    // add for commit/rollback
    void add_commit_candidate( Chuck_Namespace * nspc );
    // commit
    void commit();
    // rollback
    void rollback();

    // constructor
    Chuck_Context() { parse_tree = NULL; nspc = new Chuck_Namespace; 
                      public_class_def = NULL; has_error = FALSE;
                      progress = P_NONE; }
    // destructor
    virtual ~Chuck_Context();
    // get the top-level code
    Chuck_VM_Code * code() { return nspc->pre_ctor; }

    // special alloc
    Chuck_Type * new_Chuck_Type( Chuck_Env * env );
    Chuck_Value * new_Chuck_Value( Chuck_Type * t, const std::string & name );
    Chuck_Func * new_Chuck_Func();
    Chuck_Namespace * new_Chuck_Namespace();
};




//-----------------------------------------------------------------------------
// name: struct Chuck_Env
// desc: chuck env with type info
//-----------------------------------------------------------------------------
struct Chuck_Env : public Chuck_VM_Object
{
public:
    // constructor
    Chuck_Env();

// REFACTOR-2017: carrier and accessors
public:
    void set_carrier( Chuck_Carrier * carrier ) { m_carrier = carrier; }
    Chuck_VM * vm() { return m_carrier->vm; }

protected:
    Chuck_Carrier * m_carrier;

protected:
    // global namespace
    Chuck_Namespace * global_nspc;
    // global context
    Chuck_Context global_context;
    // user-global namespace
    Chuck_Namespace * user_nspc;

public:
    // global namespace
    Chuck_Namespace * global() { return global_nspc; }
    // global namespace
    Chuck_Namespace * user()
    {
        if(user_nspc == NULL)
            return global_nspc;
        else
            return user_nspc;
    }
    
    // namespace stack
    std::vector<Chuck_Namespace *> nspc_stack;
    // expression namespace
    Chuck_Namespace * curr;
    // class stack
    std::vector<Chuck_Type *> class_stack;
    // current class definition
    Chuck_Type * class_def;
    // current function definition
    Chuck_Func * func;
    // how far nested in a class definition
    t_CKUINT class_scope;

    // current contexts in memory
    std::vector<Chuck_Context *> contexts;
    // current context
    Chuck_Context * context;

    // control scope (for break, continue)
    std::vector<a_Stmt> breaks;

    // reserved words
    std::map<std::string, t_CKBOOL> key_words;
    std::map<std::string, t_CKBOOL> key_types;
    std::map<std::string, t_CKBOOL> key_values;

    // deprecated types
    std::map<std::string, std::string> deprecated;
    // level - 0:stop, 1:warn, 2:ignore
    t_CKINT deprecate_level;

    // destructor
    virtual ~Chuck_Env();

    // reset
    void reset( )
    {
        // TODO: release stack items?
        nspc_stack.clear();
        nspc_stack.push_back( this->global() );
        if(user_nspc != NULL)
            nspc_stack.push_back( this->user_nspc );
        // TODO: release stack items?
        class_stack.clear(); class_stack.push_back( NULL );
        // should be at top level
        assert( context == &global_context );
        // assign : TODO: release curr? class_def? func?
        // TODO: need another function, since this is called from constructor
        if(user_nspc != NULL)
            curr = this->user();
        else
            curr = this->global();
        class_def = NULL; func = NULL;
        // make sure this is 0
        class_scope = 0;
    }
    
    void load_user_namespace()
    {
        // user namespace
        user_nspc = new Chuck_Namespace;
        user_nspc->name = "[user]";
        user_nspc->parent = global_nspc;
        SAFE_ADD_REF(global_nspc);
        SAFE_ADD_REF(user_nspc);
    }
    
    void clear_user_namespace()
    {
        if(user_nspc) SAFE_RELEASE(user_nspc->parent);
        SAFE_RELEASE(user_nspc);
        load_user_namespace();
        this->reset();
    }

    // top
    Chuck_Namespace * nspc_top( )
    { assert( nspc_stack.size() > 0 ); return nspc_stack.back(); }
    Chuck_Type * class_top( )
    { assert( class_stack.size() > 0 ); return class_stack.back(); }
    
    // check whether the context is the global context
    t_CKBOOL is_global()
    { return class_def == NULL && func == NULL && class_scope == 0; }
    
public:
    // REFACTOR-2017: public types
    Chuck_Type * t_void;
    Chuck_Type * t_int;
    Chuck_Type * t_float;
    Chuck_Type * t_time;
    Chuck_Type * t_dur;
    Chuck_Type * t_complex;
    Chuck_Type * t_polar;
    Chuck_Type * t_vec3;
    Chuck_Type * t_vec4;
    Chuck_Type * t_null;
    Chuck_Type * t_function;
    Chuck_Type * t_object;
    Chuck_Type * t_array;
    Chuck_Type * t_string;
    Chuck_Type * t_event;
    Chuck_Type * t_ugen;
    Chuck_Type * t_uana;
    Chuck_Type * t_uanablob;
    Chuck_Type * t_shred;
    Chuck_Type * t_io;
    Chuck_Type * t_fileio;
    Chuck_Type * t_chout;
    Chuck_Type * t_cherr;
    Chuck_Type * t_thread;
    Chuck_Type * t_class;
    Chuck_Type * t_dac;
    Chuck_Type * t_adc;
};




//-----------------------------------------------------------------------------
// name: struct Chuck_UGen_Info
// desc: ugen info stored with ugen types
//-----------------------------------------------------------------------------
struct Chuck_UGen_Info : public Chuck_VM_Object
{
    // tick function pointer
    f_tick tick;
    // multichannel/vector tick function pointer (added 1.3.0.0)
    f_tickf tickf;
    // pmsg function pointer
    f_pmsg pmsg;
    // number of incoming channels
    t_CKUINT num_ins;
    // number of outgoing channels
    t_CKUINT num_outs;
    
    // for uana, NULL for ugen
    f_tock tock;
    // number of incoming ana channels
    t_CKUINT num_ins_ana;
    // number of outgoing channels
    t_CKUINT num_outs_ana;

    // constructor
    Chuck_UGen_Info()
    { tick = NULL; tickf = NULL; pmsg = NULL; num_ins = num_outs = 1; 
      tock = NULL; num_ins_ana = num_outs_ana = 1; }
};




//-----------------------------------------------------------------------------
// name: struct Chuck_Type
// desc: class containing information about a type
//-----------------------------------------------------------------------------_id
struct Chuck_Type : public Chuck_VM_Object
{
    // type id
    te_Type xid;
    // type name
    std::string name;
    // type parent (could be NULL)
    Chuck_Type * parent;
    // size (in bytes)
    t_CKUINT size;
    // owner of the type
    Chuck_Namespace * owner;
    // array type
    union { Chuck_Type * array_type; Chuck_Type * actual_type; };
    // array size (equals 0 means not array, else dimension of array)
    t_CKUINT array_depth;
    // object size (size in memory)
    t_CKUINT obj_size;
    // type info
    Chuck_Namespace * info;
    // func info
    Chuck_Func * func;
    // def
    a_Class_Def def;
    // ugen
    Chuck_UGen_Info * ugen_info;
    // copy
    t_CKBOOL is_copy;
    // defined
    t_CKBOOL is_complete;
    // has pre constructor
    t_CKBOOL has_constructor;
    // has destructor
    t_CKBOOL has_destructor;
    // custom allocator
    f_alloc allocator;
    
    // documentation
    std::string doc;
    // example files
    std::vector<std::string> examples;

public:
    // constructor
    Chuck_Type( Chuck_Env * env, te_Type _id = te_null, const std::string & _n = "",
                Chuck_Type * _p = NULL, t_CKUINT _s = 0 )
    {
        m_env = env;
        xid = _id; name = _n; parent = _p; size = _s; owner = NULL;
        array_type = NULL; array_depth = 0; obj_size = 0;
        info = NULL; func = NULL; def = NULL; is_copy = FALSE; 
        ugen_info = NULL; is_complete = TRUE; has_constructor = FALSE;
        has_destructor = FALSE;
        allocator = NULL;
    }

    // destructor
    virtual ~Chuck_Type() { reset(); }
    
    // reset
    void reset()
    {
        // CK_FPRINTF_STDERR( "type: %s %i\n", c_name(), (t_CKUINT)this );
        xid = te_void; 
        size = array_depth = obj_size = 0;
        is_copy = FALSE;

        // free only if not locked: to prevent garbage collection after exit
        if( !this->m_locked )
        {
            // TODO: uncomment this, fix it to behave correctly
            // release references
            // SAFE_RELEASE(parent);
            // SAFE_RELEASE(array_type);
            SAFE_RELEASE(info);
            // SAFE_RELEASE(owner);
            // SAFE_RELEASE(func);
            // SAFE_RELEASE(ugen_info);
        }
    }   
    
    // assignment - this does not touch the Chuck_VM_Object
    const Chuck_Type & operator =( const Chuck_Type & rhs )
    {
        // release first
        this->reset();

        // copy
        this->xid = rhs.xid;
        this->name = rhs.name;
        this->parent = rhs.parent;
        this->obj_size = rhs.obj_size;
        this->size = rhs.size;
        this->def = rhs.def;
        this->is_copy = TRUE;
        this->array_depth = rhs.array_depth;
        this->array_type = rhs.array_type;
        // SAFE_ADD_REF(this->array_type);
        this->func = rhs.func;
        // SAFE_ADD_REF(this->func);
        this->info = rhs.info;
        SAFE_ADD_REF(this->info);
        this->owner = rhs.owner;
        // SAFE_ADD_REF(this->owner);

        return *this;
    }

    // copy
    Chuck_Type * copy( Chuck_Env * env ) const
    { Chuck_Type * n = env->context->new_Chuck_Type( env );
      *n = *this; return n; }
    
    // to string
    std::string ret;
    const std::string & str()
    { ret = name;
      for( t_CKUINT i = 0; i < array_depth; i++ ) ret += std::string("[]");
      return ret; }
    // to c
    const char * c_name()
    { return str().c_str(); }
    
    //ref
    Chuck_Env * m_env;
};




//-----------------------------------------------------------------------------
// name: struct Chuck_Value
// desc: a variable in scope
//-----------------------------------------------------------------------------
struct Chuck_Value : public Chuck_VM_Object
{
    // type
    Chuck_Type * type;
    // name
    std::string name;
    // offset
    t_CKUINT offset;
    // addr
    void * addr;
    // const?
    t_CKBOOL is_const;
    // member?
    t_CKBOOL is_member;
    // static?
    t_CKBOOL is_static;  // do something
    // is context-global?
    t_CKBOOL is_context_global;
    // is decl checked
    t_CKBOOL is_decl_checked;
    // is global (added REFACTOR-2017)
    t_CKBOOL is_global;
    // 0 = public, 1 = protected, 2 = private
    t_CKUINT access;
    // owner
    Chuck_Namespace * owner;
    // owner (class)
    Chuck_Type * owner_class;
    // remember function pointer - if this is a function
    Chuck_Func * func_ref;
    // overloads
    t_CKINT func_num_overloads;
	
    // documentation
    std::string doc;

    // constructor
    Chuck_Value( Chuck_Type * t, const std::string & n, void * a = NULL,
                 t_CKBOOL c = FALSE, t_CKBOOL acc = 0, Chuck_Namespace * o = NULL,
                 Chuck_Type * oc = NULL, t_CKUINT s = 0 )
    { type = t; SAFE_ADD_REF(type); // add reference
      name = n; offset = s; 
      is_const = c; access = acc;
      owner = o; SAFE_ADD_REF(o); // add reference
      owner_class = oc; SAFE_ADD_REF(oc); // add reference
      addr = a; is_member = FALSE;
      is_static = FALSE; is_context_global = FALSE;
      is_decl_checked = TRUE; // only set to false in certain cases
      is_global = FALSE;
      func_ref = NULL; func_num_overloads = 0; }

    // destructor
    virtual ~Chuck_Value()
    {
        // release
        // SAFE_RELEASE( type );
        // SAFE_RELEASE( owner ):
        // SAFE_RELEASE( owner_class );
        // SAFE_RELEASE( func_ref );
    }
};




//-----------------------------------------------------------------------------
// name: struct Chuck_Func
// desc: function definition
//-----------------------------------------------------------------------------
struct Chuck_Func : public Chuck_VM_Object
{
    // name
    std::string name;
    // func def from parser
    a_Func_Def def;
    // code (included imported)
    Chuck_VM_Code * code;
    // imported code
    // Chuck_DL_Func * dl_code;
    // member
    t_CKBOOL is_member;
    // virtual table index
    t_CKUINT vt_index;
    // rember value
    Chuck_Value * value_ref;
    // for overloading
    Chuck_Func * next;
    // for overriding
    Chuck_Value * up;
	
    // documentation
    std::string doc;

    // constructor
    Chuck_Func() { def = NULL; code = NULL; is_member = FALSE; vt_index = 0xffffffff; 
                   value_ref = NULL; /*dl_code = NULL;*/ next = NULL; up = NULL; }

    // destructor
    virtual ~Chuck_Func()
    { }
};




//-----------------------------------------------------------------------------
// primary chuck type checker interface
//-----------------------------------------------------------------------------
// initialize the type engine
Chuck_Env * type_engine_init( Chuck_Carrier * carrier );
// shutdown the type engine
void type_engine_shutdown( Chuck_Env * env );
// load a context to be type-checked or emitted
t_CKBOOL type_engine_load_context( Chuck_Env * env, Chuck_Context * context );
// unload a context after being emitted
t_CKBOOL type_engine_unload_context( Chuck_Env * env );

// type check a program into the env
t_CKBOOL type_engine_check_prog( Chuck_Env * env, a_Program prog, 
                                 const std::string & filename );
// make a context
Chuck_Context * type_engine_make_context( a_Program prog,
                                          const std::string & filename );
// type check a context into the env
t_CKBOOL type_engine_check_context( Chuck_Env * env,
                                    Chuck_Context * context,
                                    te_HowMuch how_much = te_do_all );
// type check a statement
t_CKBOOL type_engine_check_stmt( Chuck_Env * env, a_Stmt stmt );
// type check an expression
t_CKTYPE type_engine_check_exp( Chuck_Env * env, a_Exp exp );
// add an chuck dll into the env
t_CKBOOL type_engine_add_dll( Chuck_Env * env, Chuck_DLL * dll, const std::string & nspc );
// second version: use type_engine functions instead of constructing AST (added 1.3.0.0)
t_CKBOOL type_engine_add_dll2( Chuck_Env * env, Chuck_DLL * dll, const std::string & dest );
// import class based on Chuck_DL_Class (added 1.3.2.0)
t_CKBOOL type_engine_add_class_from_dl( Chuck_Env * env, Chuck_DL_Class * c );
// type equality
t_CKBOOL operator ==( const Chuck_Type & lhs, const Chuck_Type & rhs );
t_CKBOOL operator !=( const Chuck_Type & lhs, const Chuck_Type & rhs );
t_CKBOOL equals( Chuck_Type * lhs, Chuck_Type * rhs );
t_CKBOOL operator <=( const Chuck_Type & lhs, const Chuck_Type & rhs );
t_CKBOOL isa( Chuck_Type * lhs, Chuck_Type * rhs );
t_CKBOOL isprim( Chuck_Env * env, Chuck_Type * type );
t_CKBOOL isobj( Chuck_Env * env, Chuck_Type * type );
t_CKBOOL isfunc( Chuck_Env * env, Chuck_Type * type );
t_CKBOOL iskindofint( Chuck_Env * env, Chuck_Type * type ); // added 1.3.1.0: this includes int + pointers
t_CKUINT getkindof( Chuck_Env * env, Chuck_Type * type ); // added 1.3.1.0: to get the kindof a type

// import
Chuck_Type * type_engine_import_class_begin( Chuck_Env * env, Chuck_Type * type, 
                                             Chuck_Namespace * where, f_ctor pre_ctor, f_dtor dtor = NULL,
                                             const char * doc = NULL );
Chuck_Type * type_engine_import_class_begin( Chuck_Env * env, const char * name, const char * parent,
                                             Chuck_Namespace * where, f_ctor pre_ctor, f_dtor dtor = NULL,
                                             const char * doc = NULL );
Chuck_Type * type_engine_import_ugen_begin( Chuck_Env * env, const char * name, const char * parent,
                                            Chuck_Namespace * where, f_ctor pre_ctor, f_dtor dtor,
                                            f_tick tick, f_tickf tickf, f_pmsg pmsg,  // (tickf added 1.3.0.0)
                                            t_CKUINT num_ins = 0xffffffff, t_CKUINT num_outs = 0xffffffff,
                                            const char * doc = NULL );
Chuck_Type * type_engine_import_ugen_begin( Chuck_Env * env, const char * name, const char * parent,
                                            Chuck_Namespace * where, f_ctor pre_ctor, f_dtor dtor,
                                            f_tick tick, f_pmsg pmsg,
                                            t_CKUINT num_ins = 0xffffffff, t_CKUINT num_outs = 0xffffffff,
                                            const char * doc = NULL );
Chuck_Type * type_engine_import_ugen_begin( Chuck_Env * env, const char * name, const char * parent,
                                            Chuck_Namespace * where, f_ctor pre_ctor, f_dtor dtor,
                                            f_tick tick, f_pmsg pmsg,  const char * doc );
Chuck_Type * type_engine_import_uana_begin( Chuck_Env * env, const char * name, const char * parent,
                                            Chuck_Namespace * where, f_ctor pre_ctor, f_dtor dtor,
                                            f_tick tick, f_tock tock, f_pmsg pmsg,
                                            t_CKUINT num_ins = 0xffffffff, t_CKUINT num_outs = 0xffffffff,
                                            t_CKUINT num_ins_ana = 0xffffffff, t_CKUINT num_outs_ana = 0xffffffff,
                                            const char * doc = NULL );
t_CKBOOL type_engine_import_mfun( Chuck_Env * env, Chuck_DL_Func * mfun );
t_CKBOOL type_engine_import_sfun( Chuck_Env * env, Chuck_DL_Func * sfun );
t_CKUINT type_engine_import_mvar( Chuck_Env * env, const char * type, 
                                  const char * name, t_CKUINT is_const,
                                  const char * doc = NULL );
t_CKBOOL type_engine_import_svar( Chuck_Env * env, const char * type,
                                  const char * name, t_CKUINT is_const,
                                  t_CKUINT addr, const char * doc = NULL );
t_CKBOOL type_engine_import_ugen_ctrl( Chuck_Env * env, const char * type, const char * name,
                                       f_ctrl ctrl, t_CKBOOL write, t_CKBOOL read );
t_CKBOOL type_engine_import_add_ex( Chuck_Env * env, const char * ex );
t_CKBOOL type_engine_import_class_end( Chuck_Env * env );
t_CKBOOL type_engine_register_deprecate( Chuck_Env * env, 
                                         const std::string & former, const std::string & latter );

// helpers
t_CKBOOL type_engine_check_reserved( Chuck_Env * env, const std::string & xid, int pos );
t_CKBOOL type_engine_check_reserved( Chuck_Env * env, S_Symbol xid, int pos );
t_CKBOOL type_engine_check_primitive( Chuck_Env * env, Chuck_Type * type );
t_CKBOOL type_engine_compat_func( a_Func_Def lhs, a_Func_Def rhs, int pos, std::string & err, t_CKBOOL print = TRUE );
t_CKBOOL type_engine_get_deprecate( Chuck_Env * env, const std::string & from, std::string & to );
Chuck_Type  * type_engine_find_common_anc( Chuck_Type * lhs, Chuck_Type * rhs );
Chuck_Type  * type_engine_find_type( Chuck_Env * env, a_Id_List path );
Chuck_Value * type_engine_find_value( Chuck_Type * type, const std::string & xid );
Chuck_Value * type_engine_find_value( Chuck_Type * type, S_Symbol xid );
Chuck_Value * type_engine_find_value( Chuck_Env * env, const std::string & xid, t_CKBOOL climb, int linepos = 0 );
Chuck_Namespace * type_engine_find_nspc( Chuck_Env * env, a_Id_List path );
/*******************************************************************************
 * spencer: added this into function to provide the same logic path
 * for type_engine_check_exp_decl() and ck_add_mvar() when they determine
 * offsets for mvars -- added 1.3.0.0
 ******************************************************************************/
t_CKUINT type_engine_next_offset( t_CKUINT current_offset, Chuck_Type * type );
// array verify
t_CKBOOL verify_array( a_Array_Sub array );
// make array type
Chuck_Type * new_array_type( Chuck_Env * env, Chuck_Type * array_parent,
                             t_CKUINT depth, Chuck_Type * base_type,
                             Chuck_Namespace * owner_nspc );
// conversion
const char * type_path( a_Id_List path );
a_Id_List str2list( const std::string & path );
a_Id_List str2list( const std::string & path, t_CKBOOL & is_array );
const char * howmuch2str( te_HowMuch how_much );
t_CKBOOL escape_str( char * str_lit, int linepos );
t_CKINT str2char( const char * char_lit, int linepos );

// REFACTOR-2017: exile! now stored in env
// default types
//extern Chuck_Type t_void;
//extern Chuck_Type t_int;
//extern Chuck_Type t_float;
//extern Chuck_Type t_time;
//extern Chuck_Type t_dur;
//extern Chuck_Type t_complex;
//extern Chuck_Type t_polar;
//extern Chuck_Type t_vec3; // ge: added 1.3.5.3
//extern Chuck_Type t_vec4; // ge: added 1.3.5.3
//extern Chuck_Type t_vector;
//extern Chuck_Type t_object;
//extern Chuck_Type t_null;
//extern Chuck_Type t_string;
//extern Chuck_Type t_array;
//extern Chuck_Type t_shred;
//extern Chuck_Type t_thread;
//extern Chuck_Type t_function;
//extern Chuck_Type t_class;
//extern Chuck_Type t_event;
//extern Chuck_Type t_io;
//extern Chuck_Type t_fileio;
//extern Chuck_Type t_chout;
//extern Chuck_Type t_cherr;
//extern Chuck_Type t_ugen;
//extern Chuck_Type t_uana;
//extern Chuck_Type t_uanablob;




#endif<|MERGE_RESOLUTION|>--- conflicted
+++ resolved
@@ -64,16 +64,11 @@
 //       (REFACTOR-2017)
 //-----------------------------------------------------------------------------
 typedef enum {
-<<<<<<< HEAD
-    te_externalInt, te_externalFloat, te_externalString, te_externalEvent,
-    te_externalUGen,
+    te_globalInt, te_globalFloat, te_globalString, te_globalEvent,
+    te_globalUGen,
     // symbol: not used for declarations, only for later lookups :/
-    te_externalArraySymbol
-} te_ExternalType;
-=======
-    te_globalInt, te_globalFloat, te_globalEvent
+    te_globalArraySymbol
 } te_GlobalType;
->>>>>>> b1a739f9
 
 
 
