--- conflicted
+++ resolved
@@ -686,12 +686,8 @@
     stk_detach( m_carrier );
     
     // cancel otf thread
-<<<<<<< HEAD
-#ifndef __DISABLE_OTF_SERVER__
-=======
     if(m_carrier->otf_thread)
     {
->>>>>>> f524ce1d
 #if !defined(__PLATFORM_WIN32__) || defined(__WINDOWS_PTHREAD__)
         pthread_cancel( m_carrier->otf_thread );
 #else
@@ -707,8 +703,6 @@
     m_carrier->otf_socket = NULL;
     m_carrier->otf_port = 0;
     
-#endif
-
     // TODO: a different way to unlock?
     // unlock all objects to delete chout, cherr
     Chuck_VM_Object::unlock_all();
@@ -1722,9 +1716,7 @@
 {
     #ifndef __DISABLE_OTF_SERVER__
     ::uh();
-<<<<<<< HEAD
     #endif
-=======
 }
 
 
@@ -1751,5 +1743,4 @@
 Chuck_DL_MainThreadHook * ChucK::getMainThreadHook()
 {
     return m_hook;
->>>>>>> f524ce1d
 }