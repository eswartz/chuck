/*----------------------------------------------------------------------------
 ChucK Concurrent, On-the-fly Audio Programming Language
   Compiler and Virtual Machine
 
 Copyright (c) 2003 Ge Wang and Perry R. Cook.  All rights reserved.
   http://chuck.stanford.edu/
   http://chuck.cs.princeton.edu/
 
 This program is free software; you can redistribute it and/or modify
 it under the terms of the GNU General Public License as published by
 the Free Software Foundation; either version 2 of the License, or
 (at your option) any later version.
 
 This program is distributed in the hope that it will be useful,
 but WITHOUT ANY WARRANTY; without even the implied warranty of
 MERCHANTABILITY or FITNESS FOR A PARTICULAR PURPOSE.  See the
 GNU General Public License for more details.
 
 You should have received a copy of the GNU General Public License
 along with this program; if not, write to the Free Software
 Foundation, Inc., 59 Temple Place, Suite 330, Boston, MA 02111-1307
 U.S.A.
 -----------------------------------------------------------------------------*/

//-----------------------------------------------------------------------------
// file: chuck.h
// desc: chuck engine header; VM + compiler + state; no audio I/O
//       REFACTOR-2017
//
// author: Ge Wang (http://www.gewang.com/)
// date: fall 2017
//
// additional authors:
//       Jack Atherton (lja@ccrma.stanford.edu)
//       Spencer Salazar (spencer@ccrma.stanford.edu)
//-----------------------------------------------------------------------------
#ifndef __CHUCK_H__
#define __CHUCK_H__

#include "chuck_compile.h"
#include "chuck_dl.h"
#include "chuck_vm.h"
#include "chuck_shell.h"
#include "chuck_carrier.h"
#include "ulib_machine.h"
#include "util_math.h"
#include "util_string.h"
#include "hidio_sdl.h"
#include "midiio_rtmidi.h"
#include <string>
#include <map>




// ChucK param names -- used in setParam(...) and getParam*(...)
#define CHUCK_PARAM_SAMPLE_RATE             "SAMPLE_RATE"
#define CHUCK_PARAM_INPUT_CHANNELS          "INPUT_CHANNELS"
#define CHUCK_PARAM_OUTPUT_CHANNELS         "OUTPUT_CHANNELS"
#define CHUCK_PARAM_VM_ADAPTIVE             "VM_ADAPTIVE"
#define CHUCK_PARAM_VM_HALT                 "VM_HALT"
#define CHUCK_PARAM_OTF_ENABLE              "OTF_ENABLE"
#define CHUCK_PARAM_OTF_PORT                "OTF_PORT"
#define CHUCK_PARAM_DUMP_INSTRUCTIONS       "DUMP_INSTRUCTIONS"
#define CHUCK_PARAM_AUTO_DEPEND             "AUTO_DEPEND"
#define CHUCK_PARAM_DEPRECATE_LEVEL         "DEPRECATE_LEVEL"
#define CHUCK_PARAM_WORKING_DIRECTORY       "WORKING_DIRECTORY"
#define CHUCK_PARAM_CHUGIN_ENABLE           "CHUGIN_ENABLE"
#define CHUCK_PARAM_CHUGIN_DIRECTORY        "CHUGIN_DIRECTORY"
#define CHUCK_PARAM_USER_CHUGINS            "USER_CHUGINS"
#define CHUCK_PARAM_USER_CHUGIN_DIRECTORIES "USER_CHUGIN_DIRECTORIES"
#define CHUCK_PARAM_HINT_IS_REALTIME_AUDIO  "HINT_IS_REALTIME_AUDIO"




//-----------------------------------------------------------------------------
// name: class ChucK
// desc: ChucK system encapsulation
//-----------------------------------------------------------------------------
class ChucK
{
public:
    // constructor
    ChucK();
    // desctructor
    virtual ~ChucK();
    
public:
    // set parameter by name
    // -- all params should have reasonable defaults
    bool setParam( const std::string & name, t_CKINT value );
    bool setParamFloat( const std::string & name, t_CKFLOAT value );
    bool setParam( const std::string & name, const std::string & value );
    bool setParam( const std::string & name, const std::list< std::string > & value );
    // get params
    t_CKINT getParamInt( const std::string & key );
    t_CKFLOAT getParamFloat( const std::string & key );
    std::string getParamString( const std::string & key );
    std::list< std::string > getParamStringList( const std::string & key );

public:
    // compile a file (can be called anytime)
    bool compileFile( const std::string & path, const std::string & argsTogether, int count = 1 );
    // compile code directly
    bool compileCode( const std::string & code, const std::string & argsTogether, int count = 1 );

public:
    // initialize ChucK (using params)
    bool init();
    // explicit start (optionally -- done as neede from run())
    bool start();

public:
    // run engine (call from callback)
    void run( SAMPLE * input, SAMPLE * output, int numFrames );

public:
    // is initialized
    bool running() { return m_init; }
    
public:
    // additional native chuck bindings/types (use with extra caution)
    bool bind( f_ck_query queryFunc, const std::string & name );

public:
    // get VM (dangerous)
    Chuck_VM * vm() { return m_carrier->vm; }
    // get compiler (dangerous)
    Chuck_Compiler * compiler() { return m_carrier->compiler; }

public:
<<<<<<< HEAD
    // external variables - set, get, listen
    t_CKBOOL setExternalInt( const char * name, t_CKINT val );
    t_CKBOOL getExternalInt( const char * name, void (* callback)(t_CKINT) );
    t_CKBOOL setExternalFloat( const char * name, t_CKFLOAT val );
    t_CKBOOL getExternalFloat( const char * name, void (* callback)(t_CKFLOAT) );
    t_CKBOOL setExternalString( const char * name, const char * val );
    t_CKBOOL getExternalString( const char * name, void (* callback)(const char *) );
    t_CKBOOL signalExternalEvent( const char * name );
    t_CKBOOL broadcastExternalEvent( const char * name );
    t_CKBOOL listenForExternalEvent( const char * name, void (* callback)(void), t_CKBOOL listen_forever );
    t_CKBOOL stopListeningForExternalEvent( const char * name, void (* callback)(void) );
    t_CKBOOL getExternalUGenSamples( const char * name, SAMPLE * buffer, int numSamples );
    // arrays
    t_CKBOOL setExternalIntArray( const char * name, t_CKINT arrayValues[], t_CKUINT numValues );
    t_CKBOOL getExternalIntArray( const char * name, void (* callback)(t_CKINT[], t_CKUINT));
    t_CKBOOL setExternalIntArrayValue( const char * name, t_CKUINT index, t_CKINT value );
    t_CKBOOL getExternalIntArrayValue( const char * name, t_CKUINT index, void (* callback)(t_CKINT) );
    t_CKBOOL setExternalAssociativeIntArrayValue( const char * name, char * key, t_CKINT value );
    t_CKBOOL getExternalAssociativeIntArrayValue( const char * name, char * key, void (* callback)(t_CKINT) );
    
    t_CKBOOL setExternalFloatArray( const char * name, t_CKFLOAT arrayValues[], t_CKUINT numValues );
    t_CKBOOL getExternalFloatArray( const char * name, void (* callback)(t_CKFLOAT[], t_CKUINT));
    t_CKBOOL setExternalFloatArrayValue( const char * name, t_CKUINT index, t_CKFLOAT value );
    t_CKBOOL getExternalFloatArrayValue( const char * name, t_CKUINT index, void (* callback)(t_CKFLOAT) );
    t_CKBOOL setExternalAssociativeFloatArrayValue( const char * name, char * key, t_CKFLOAT value );
    t_CKBOOL getExternalAssociativeFloatArrayValue( const char * name, char * key, void (* callback)(t_CKFLOAT) );
=======
    // global variables - set and get
    t_CKBOOL setGlobalInt( const char * name, t_CKINT val );
    t_CKBOOL getGlobalInt( const char * name, void (* callback)(t_CKINT) );
    t_CKBOOL setGlobalFloat( const char * name, t_CKFLOAT val );
    t_CKBOOL getGlobalFloat( const char * name, void (* callback)(t_CKFLOAT) );
    t_CKBOOL signalGlobalEvent( const char * name );
    t_CKBOOL broadcastGlobalEvent( const char * name );
>>>>>>> b1a739f9
    
public:
    // global callback functions
    t_CKBOOL setChoutCallback( void (* callback)(const char *) );
    t_CKBOOL setCherrCallback( void (* callback)(const char *) );
    static t_CKBOOL setStdoutCallback( void (* callback)(const char *) );
    static t_CKBOOL setStderrCallback( void (* callback)(const char *) );

public:
    // global initialization for all instances (called once at beginning)
    static t_CKBOOL globalInit();
    // global cleanup for all instances (called once at end)
    static void globalCleanup();
    // flag for global init
    static t_CKBOOL o_isGlobalInit;

protected:
    // shutdown
    bool shutdown();
    
public: // static functions
    // chuck version
    static const char * version();
    // chuck int size (in bits)
    static t_CKUINT intSize();
    // number of ChucK's
    static t_CKUINT numVMs() { return o_numVMs; };
    // --poop compatibilty
    static void poop();
    // set log level -- this should eventually be per-VM?
    static void setLogLevel( t_CKINT level );
    // get log level -- also per-VM?
    static t_CKINT getLogLevel();
    // use with care: if true, this enables system() calls from code
    static t_CKBOOL enableSystemCall;

protected:
    // chuck version
    static const char VERSION[];
    // number of VMs -- managed from VM constructor/destructors
    static t_CKUINT o_numVMs;
    
protected:
    // initialize default params
    void initDefaultParams();
    // init VM
    bool initVM();
    // init compiler
    bool initCompiler();
    // init chugin system
    bool initChugins();
    // init OTF programming system
    bool initOTF();
    
protected:
    // core elements: compiler, VM, etc.
    Chuck_Carrier * m_carrier;
    // chuck params
    std::map<std::string, std::string> m_params;
    // chuck list params
    std::map< std::string, std::list<std::string> > m_listParams;
    // did user init?
    t_CKBOOL m_init;
};




#endif<|MERGE_RESOLUTION|>--- conflicted
+++ resolved
@@ -130,42 +130,33 @@
     Chuck_Compiler * compiler() { return m_carrier->compiler; }
 
 public:
-<<<<<<< HEAD
-    // external variables - set, get, listen
-    t_CKBOOL setExternalInt( const char * name, t_CKINT val );
-    t_CKBOOL getExternalInt( const char * name, void (* callback)(t_CKINT) );
-    t_CKBOOL setExternalFloat( const char * name, t_CKFLOAT val );
-    t_CKBOOL getExternalFloat( const char * name, void (* callback)(t_CKFLOAT) );
-    t_CKBOOL setExternalString( const char * name, const char * val );
-    t_CKBOOL getExternalString( const char * name, void (* callback)(const char *) );
-    t_CKBOOL signalExternalEvent( const char * name );
-    t_CKBOOL broadcastExternalEvent( const char * name );
-    t_CKBOOL listenForExternalEvent( const char * name, void (* callback)(void), t_CKBOOL listen_forever );
-    t_CKBOOL stopListeningForExternalEvent( const char * name, void (* callback)(void) );
-    t_CKBOOL getExternalUGenSamples( const char * name, SAMPLE * buffer, int numSamples );
-    // arrays
-    t_CKBOOL setExternalIntArray( const char * name, t_CKINT arrayValues[], t_CKUINT numValues );
-    t_CKBOOL getExternalIntArray( const char * name, void (* callback)(t_CKINT[], t_CKUINT));
-    t_CKBOOL setExternalIntArrayValue( const char * name, t_CKUINT index, t_CKINT value );
-    t_CKBOOL getExternalIntArrayValue( const char * name, t_CKUINT index, void (* callback)(t_CKINT) );
-    t_CKBOOL setExternalAssociativeIntArrayValue( const char * name, char * key, t_CKINT value );
-    t_CKBOOL getExternalAssociativeIntArrayValue( const char * name, char * key, void (* callback)(t_CKINT) );
-    
-    t_CKBOOL setExternalFloatArray( const char * name, t_CKFLOAT arrayValues[], t_CKUINT numValues );
-    t_CKBOOL getExternalFloatArray( const char * name, void (* callback)(t_CKFLOAT[], t_CKUINT));
-    t_CKBOOL setExternalFloatArrayValue( const char * name, t_CKUINT index, t_CKFLOAT value );
-    t_CKBOOL getExternalFloatArrayValue( const char * name, t_CKUINT index, void (* callback)(t_CKFLOAT) );
-    t_CKBOOL setExternalAssociativeFloatArrayValue( const char * name, char * key, t_CKFLOAT value );
-    t_CKBOOL getExternalAssociativeFloatArrayValue( const char * name, char * key, void (* callback)(t_CKFLOAT) );
-=======
-    // global variables - set and get
+    // global variables - set, get, listen
     t_CKBOOL setGlobalInt( const char * name, t_CKINT val );
     t_CKBOOL getGlobalInt( const char * name, void (* callback)(t_CKINT) );
     t_CKBOOL setGlobalFloat( const char * name, t_CKFLOAT val );
     t_CKBOOL getGlobalFloat( const char * name, void (* callback)(t_CKFLOAT) );
+    t_CKBOOL setGlobalString( const char * name, const char * val );
+    t_CKBOOL getGlobalString( const char * name, void (* callback)(const char *) );
     t_CKBOOL signalGlobalEvent( const char * name );
     t_CKBOOL broadcastGlobalEvent( const char * name );
->>>>>>> b1a739f9
+    t_CKBOOL listenForGlobalEvent( const char * name, void (* callback)(void), t_CKBOOL listen_forever );
+    t_CKBOOL stopListeningForGlobalEvent( const char * name, void (* callback)(void) );
+    t_CKBOOL getGlobalUGenSamples( const char * name, SAMPLE * buffer, int numSamples );
+    // arrays
+    t_CKBOOL setGlobalIntArray( const char * name, t_CKINT arrayValues[], t_CKUINT numValues );
+    t_CKBOOL getGlobalIntArray( const char * name, void (* callback)(t_CKINT[], t_CKUINT));
+    t_CKBOOL setGlobalIntArrayValue( const char * name, t_CKUINT index, t_CKINT value );
+    t_CKBOOL getGlobalIntArrayValue( const char * name, t_CKUINT index, void (* callback)(t_CKINT) );
+    t_CKBOOL setGlobalAssociativeIntArrayValue( const char * name, char * key, t_CKINT value );
+    t_CKBOOL getGlobalAssociativeIntArrayValue( const char * name, char * key, void (* callback)(t_CKINT) );
+    
+    t_CKBOOL setGlobalFloatArray( const char * name, t_CKFLOAT arrayValues[], t_CKUINT numValues );
+    t_CKBOOL getGlobalFloatArray( const char * name, void (* callback)(t_CKFLOAT[], t_CKUINT));
+    t_CKBOOL setGlobalFloatArrayValue( const char * name, t_CKUINT index, t_CKFLOAT value );
+    t_CKBOOL getGlobalFloatArrayValue( const char * name, t_CKUINT index, void (* callback)(t_CKFLOAT) );
+    t_CKBOOL setGlobalAssociativeFloatArrayValue( const char * name, char * key, t_CKFLOAT value );
+    t_CKBOOL getGlobalAssociativeFloatArrayValue( const char * name, char * key, void (* callback)(t_CKFLOAT) );
+
     
 public:
     // global callback functions
