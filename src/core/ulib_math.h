--- conflicted
+++ resolved
@@ -90,14 +90,6 @@
 
 CK_DLL_SFUN( gauss_impl );
 
-<<<<<<< HEAD
-// max for random functions
-#ifdef __PLATFORM_WIN32__
-#define CK_RANDOM_MAX RAND_MAX
-#else
-#define CK_RANDOM_MAX 0x7fffffff
-#endif
-=======
 CK_DLL_SFUN( cossim_impl );
 CK_DLL_SFUN( cossim3d_impl );
 CK_DLL_SFUN( cossim4d_impl );
@@ -109,7 +101,6 @@
 CK_DLL_SFUN( map_impl );
 CK_DLL_SFUN( map2_impl );
 
->>>>>>> 0af6e0de
 
 
 
