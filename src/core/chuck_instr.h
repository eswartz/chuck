/*----------------------------------------------------------------------------
  ChucK Concurrent, On-the-fly Audio Programming Language
    Compiler and Virtual Machine

  Copyright (c) 2004 Ge Wang and Perry R. Cook.  All rights reserved.
    http://chuck.stanford.edu/
    http://chuck.cs.princeton.edu/

  This program is free software; you can redistribute it and/or modify
  it under the terms of the GNU General Public License as published by
  the Free Software Foundation; either version 2 of the License, or
  (at your option) any later version.

  This program is distributed in the hope that it will be useful,
  but WITHOUT ANY WARRANTY; without even the implied warranty of
  MERCHANTABILITY or FITNESS FOR A PARTICULAR PURPOSE.  See the
  GNU General Public License for more details.

  You should have received a copy of the GNU General Public License
  along with this program; if not, write to the Free Software
  Foundation, Inc., 59 Temple Place, Suite 330, Boston, MA 02111-1307
  U.S.A.
-----------------------------------------------------------------------------*/

//-----------------------------------------------------------------------------
// file: chuck_instr.h
// desc: chuck virtual machine instruction set
//
// author: Ge Wang (ge@ccrma.stanford.edu | gewang@cs.princeton.edu)
// date: Autumn 2002
//-----------------------------------------------------------------------------
#ifndef __CHUCK_INSTR_H__
#define __CHUCK_INSTR_H__

#include <stdio.h>
#include "chuck_def.h"
#include "chuck_type.h" // REFACTOR-2017
#include <vector>


// forward reference
struct Chuck_VM;
struct Chuck_VM_Shred;
struct Chuck_Type;
struct Chuck_Func;




//-----------------------------------------------------------------------------
// name: struct Chuck_Instr
// desc: ...
//-----------------------------------------------------------------------------
struct Chuck_Instr
{
public:
    Chuck_Instr();
    virtual ~Chuck_Instr() { }

public:
    virtual void execute( Chuck_VM * vm, Chuck_VM_Shred * shred ) = 0;

public:
    virtual const char * name() const;
    virtual const char * params() const 
    { return ""; }

public:
    void set_linepos( t_CKUINT linepos );
    t_CKUINT m_linepos;
};




//-----------------------------------------------------------------------------
// name: struct Chuck_Instr_Branch_Op
// desc: ...
//-----------------------------------------------------------------------------
struct Chuck_Instr_Branch_Op : public Chuck_Instr
{
public:
    inline void set( t_CKUINT jmp ) { m_jmp = jmp; }

public:
    virtual const char * params() const
    { static char buffer[256]; sprintf( buffer, "%ld", m_jmp ); return buffer; }

protected:
    t_CKUINT m_jmp;
};




//-----------------------------------------------------------------------------
// name: struct Chuck_Instr_Unary_Op
// desc: ...
//-----------------------------------------------------------------------------
struct Chuck_Instr_Unary_Op : public Chuck_Instr
{
public:
    inline void set( t_CKUINT val ) { m_val = val; }
    inline t_CKUINT get() { return m_val; }

public:
    virtual const char * params() const
    { static char buffer[256]; sprintf( buffer, "%ld", m_val ); return buffer; }

protected:
    t_CKUINT m_val;
};




//-----------------------------------------------------------------------------
// name: struct Chuck_Instr_Unary_Op2
// desc: ...
//-----------------------------------------------------------------------------
struct Chuck_Instr_Unary_Op2 : public Chuck_Instr
{
public:
    inline void set( t_CKFLOAT val ) { m_val = val; }
    inline t_CKFLOAT get() { return m_val; }

public:
    virtual const char * params() const
    { static char buffer[256]; sprintf( buffer, "%.6f", m_val ); return buffer; }

protected:
    t_CKFLOAT m_val;
};




//-----------------------------------------------------------------------------
// name: struct Chuck_Instr_Binary_Op
// desc: ...
//-----------------------------------------------------------------------------
struct Chuck_Instr_Binary_Op : public Chuck_Instr
{ };




//-----------------------------------------------------------------------------
// name: struct Chuck_Instr_Add_int
// desc: ...
//-----------------------------------------------------------------------------
struct Chuck_Instr_Add_int : public Chuck_Instr_Binary_Op
{
public:
    virtual void execute( Chuck_VM * vm, Chuck_VM_Shred * shred );
};




//-----------------------------------------------------------------------------
// name: struct Chuck_Instr_PreInc_int
// desc: ...
//-----------------------------------------------------------------------------
struct Chuck_Instr_PreInc_int : public Chuck_Instr
{
public:
    virtual void execute( Chuck_VM * vm, Chuck_VM_Shred * shred );
};




//-----------------------------------------------------------------------------
// name: struct Chuck_Instr_PostInc_int
// desc: ...
//-----------------------------------------------------------------------------
struct Chuck_Instr_PostInc_int : public Chuck_Instr
{
public:
    virtual void execute( Chuck_VM * vm, Chuck_VM_Shred * shred );
};




//-----------------------------------------------------------------------------
// name: struct Chuck_Instr_PreDec_int
// desc: ...
//-----------------------------------------------------------------------------
struct Chuck_Instr_PreDec_int : public Chuck_Instr
{
public:
    virtual void execute( Chuck_VM * vm, Chuck_VM_Shred * shred );
};




//-----------------------------------------------------------------------------
// name: struct Chuck_Instr_PostDec_int
// desc: ...
//-----------------------------------------------------------------------------
struct Chuck_Instr_PostDec_int : public Chuck_Instr
{
public:
    virtual void execute( Chuck_VM * vm, Chuck_VM_Shred * shred );
};




//-----------------------------------------------------------------------------
// name: struct Chuck_Instr_Dec_int_Addr
// desc: decrement int value at addr
//-----------------------------------------------------------------------------
struct Chuck_Instr_Dec_int_Addr : public Chuck_Instr_Unary_Op
{
public:
    Chuck_Instr_Dec_int_Addr( t_CKUINT src )
    { this->set( src ); }

public:
    virtual void execute( Chuck_VM * vm, Chuck_VM_Shred * shred );
};




//-----------------------------------------------------------------------------
// name: struct Chuck_Instr_Complement_int
// desc: ...
//-----------------------------------------------------------------------------
struct Chuck_Instr_Complement_int : public Chuck_Instr
{
public:
    virtual void execute( Chuck_VM * vm, Chuck_VM_Shred * shred );
};




//-----------------------------------------------------------------------------
// name: struct Chuck_Instr_Mod_int
// desc: ...
//-----------------------------------------------------------------------------
struct Chuck_Instr_Mod_int : public Chuck_Instr_Binary_Op
{
public:
    virtual void execute( Chuck_VM * vm, Chuck_VM_Shred * shred );
};




//-----------------------------------------------------------------------------
// name: struct Chuck_Instr_Mod_int_Reverse
// desc: same as mod_int, operands reversed, for %=>
//-----------------------------------------------------------------------------
struct Chuck_Instr_Mod_int_Reverse : public Chuck_Instr_Binary_Op
{
public:
    virtual void execute( Chuck_VM * vm, Chuck_VM_Shred * shred );
};




//-----------------------------------------------------------------------------
// name: struct Chuck_Instr_Minus_int
// desc: ...
//-----------------------------------------------------------------------------
struct Chuck_Instr_Minus_int : public Chuck_Instr_Binary_Op
{
public:
    virtual void execute( Chuck_VM * vm, Chuck_VM_Shred * shred );
};




//-----------------------------------------------------------------------------
// name: struct Chuck_Instr_Minus_int_Reverse
// desc: same as minus_int, operands reversed, for -=>
//-----------------------------------------------------------------------------
struct Chuck_Instr_Minus_int_Reverse : public Chuck_Instr_Binary_Op
{
public:
    virtual void execute( Chuck_VM * vm, Chuck_VM_Shred * shred );
};




//-----------------------------------------------------------------------------
// name: struct Chuck_Instr_Times_int
// desc: ...
//-----------------------------------------------------------------------------
struct Chuck_Instr_Times_int : public Chuck_Instr_Binary_Op
{
public:
    virtual void execute( Chuck_VM * vm, Chuck_VM_Shred * shred );
};




//-----------------------------------------------------------------------------
// name: struct Chuck_Instr_Divide_int
// desc: ...
//-----------------------------------------------------------------------------
struct Chuck_Instr_Divide_int : public Chuck_Instr_Binary_Op
{
public:
    virtual void execute( Chuck_VM * vm, Chuck_VM_Shred * shred );
};




//-----------------------------------------------------------------------------
// name: struct Chuck_Instr_Divide_int_Reverse
// desc: same as divide_int, operands reversed, for /=>
//-----------------------------------------------------------------------------
struct Chuck_Instr_Divide_int_Reverse : public Chuck_Instr_Binary_Op
{
public:
    virtual void execute( Chuck_VM * vm, Chuck_VM_Shred * shred );
};




//-----------------------------------------------------------------------------
// name: struct Chuck_Instr_Add_double
// desc: ...
//-----------------------------------------------------------------------------
struct Chuck_Instr_Add_double : public Chuck_Instr_Binary_Op
{
public:
    virtual void execute( Chuck_VM * vm, Chuck_VM_Shred * shred );
};




//-----------------------------------------------------------------------------
// name: struct Chuck_Instr_Minus_double
// desc: ...
//-----------------------------------------------------------------------------
struct Chuck_Instr_Minus_double : public Chuck_Instr_Binary_Op
{
public:
    virtual void execute( Chuck_VM * vm, Chuck_VM_Shred * shred );
};




//-----------------------------------------------------------------------------
// name: struct Chuck_Instr_Minus_double_Reverse
// desc: same as minus_double, operands reversed, for -=>
//-----------------------------------------------------------------------------
struct Chuck_Instr_Minus_double_Reverse : public Chuck_Instr_Binary_Op
{
public:
    virtual void execute( Chuck_VM * vm, Chuck_VM_Shred * shred );
};




//-----------------------------------------------------------------------------
// name: struct Chuck_Instr_Times_double
// desc: ...
//-----------------------------------------------------------------------------
struct Chuck_Instr_Times_double : public Chuck_Instr_Binary_Op
{
public:
    virtual void execute( Chuck_VM * vm, Chuck_VM_Shred * shred );
};




//-----------------------------------------------------------------------------
// name: struct Chuck_Instr_Divide_double
// desc: ...
//-----------------------------------------------------------------------------
struct Chuck_Instr_Divide_double : public Chuck_Instr_Binary_Op
{
public:
    virtual void execute( Chuck_VM * vm, Chuck_VM_Shred * shred );
};




//-----------------------------------------------------------------------------
// name: struct Chuck_Instr_Divide_double_Reverse
// desc: same as divide_double, operands reversed, for /=>
//-----------------------------------------------------------------------------
struct Chuck_Instr_Divide_double_Reverse : public Chuck_Instr_Binary_Op
{
public:
    virtual void execute( Chuck_VM * vm, Chuck_VM_Shred * shred );
};




//-----------------------------------------------------------------------------
// name: struct Chuck_Instr_Mod_double
// desc: ...
//-----------------------------------------------------------------------------
struct Chuck_Instr_Mod_double : public Chuck_Instr_Binary_Op
{
public:
    virtual void execute( Chuck_VM * vm, Chuck_VM_Shred * shred );
};




//-----------------------------------------------------------------------------
// name: struct Chuck_Instr_Mod_double_Reverse
// desc: same as mod_double, operands reversed, for %=>
//-----------------------------------------------------------------------------
struct Chuck_Instr_Mod_double_Reverse : public Chuck_Instr_Binary_Op
{
public:
    virtual void execute( Chuck_VM * vm, Chuck_VM_Shred * shred );
};




//-----------------------------------------------------------------------------
// name: struct Chuck_Instr_Add_complex
// desc: ...
//-----------------------------------------------------------------------------
struct Chuck_Instr_Add_complex : public Chuck_Instr_Binary_Op
{
public:
    virtual void execute( Chuck_VM * vm, Chuck_VM_Shred * shred );
};




//-----------------------------------------------------------------------------
// name: struct Chuck_Instr_Minus_complex
// desc: ...
//-----------------------------------------------------------------------------
struct Chuck_Instr_Minus_complex : public Chuck_Instr_Binary_Op
{
public:
    virtual void execute( Chuck_VM * vm, Chuck_VM_Shred * shred );
};




//-----------------------------------------------------------------------------
// name: struct Chuck_Instr_Minus_complex_Reverse
// desc: same as minus_complex, operands reversed, for -=>
//-----------------------------------------------------------------------------
struct Chuck_Instr_Minus_complex_Reverse : public Chuck_Instr_Binary_Op
{
public:
    virtual void execute( Chuck_VM * vm, Chuck_VM_Shred * shred );
};




//-----------------------------------------------------------------------------
// name: struct Chuck_Instr_Times_complex
// desc: ...
//-----------------------------------------------------------------------------
struct Chuck_Instr_Times_complex : public Chuck_Instr_Binary_Op
{
public:
    virtual void execute( Chuck_VM * vm, Chuck_VM_Shred * shred );
};




//-----------------------------------------------------------------------------
// name: struct Chuck_Instr_Divide_complex
// desc: ...
//-----------------------------------------------------------------------------
struct Chuck_Instr_Divide_complex : public Chuck_Instr_Binary_Op
{
public:
    virtual void execute( Chuck_VM * vm, Chuck_VM_Shred * shred );
};




//-----------------------------------------------------------------------------
// name: struct Chuck_Instr_Divide_complex_Reverse
// desc: same as divide_complex, operands reversed, for /=>
//-----------------------------------------------------------------------------
struct Chuck_Instr_Divide_complex_Reverse : public Chuck_Instr_Binary_Op
{
public:
    virtual void execute( Chuck_VM * vm, Chuck_VM_Shred * shred );
};




//-----------------------------------------------------------------------------
// name: struct Chuck_Instr_Add_polar
// desc: ...
//-----------------------------------------------------------------------------
struct Chuck_Instr_Add_polar : public Chuck_Instr_Binary_Op
{
public:
    virtual void execute( Chuck_VM * vm, Chuck_VM_Shred * shred );
};




//-----------------------------------------------------------------------------
// name: struct Chuck_Instr_Minus_polar
// desc: ...
//-----------------------------------------------------------------------------
struct Chuck_Instr_Minus_polar : public Chuck_Instr_Binary_Op
{
public:
    virtual void execute( Chuck_VM * vm, Chuck_VM_Shred * shred );
};




//-----------------------------------------------------------------------------
// name: struct Chuck_Instr_Minus_polar_Reverse
// desc: same as minus_polar, operands reversed, for -=>
//-----------------------------------------------------------------------------
struct Chuck_Instr_Minus_polar_Reverse : public Chuck_Instr_Binary_Op
{
public:
    virtual void execute( Chuck_VM * vm, Chuck_VM_Shred * shred );
};




//-----------------------------------------------------------------------------
// name: struct Chuck_Instr_Times_polar
// desc: ...
//-----------------------------------------------------------------------------
struct Chuck_Instr_Times_polar : public Chuck_Instr_Binary_Op
{
public:
    virtual void execute( Chuck_VM * vm, Chuck_VM_Shred * shred );
};




//-----------------------------------------------------------------------------
// name: struct Chuck_Instr_Divide_polar
// desc: ...
//-----------------------------------------------------------------------------
struct Chuck_Instr_Divide_polar : public Chuck_Instr_Binary_Op
{
public:
    virtual void execute( Chuck_VM * vm, Chuck_VM_Shred * shred );
};




//-----------------------------------------------------------------------------
// name: struct Chuck_Instr_Divide_polar_Reverse
// desc: same as divide_complex, operands reversed, for /=>
//-----------------------------------------------------------------------------
struct Chuck_Instr_Divide_polar_Reverse : public Chuck_Instr_Binary_Op
{
public:
    virtual void execute( Chuck_VM * vm, Chuck_VM_Shred * shred );
};




//-----------------------------------------------------------------------------
// name: struct Chuck_Instr_Add_vec3
// desc: add two vec3, 1.3.5.3
//-----------------------------------------------------------------------------
struct Chuck_Instr_Add_vec3 : public Chuck_Instr_Binary_Op
{
public:
    virtual void execute( Chuck_VM * vm, Chuck_VM_Shred * shred );
};




//-----------------------------------------------------------------------------
// name: struct Chuck_Instr_Minus_vec3
// desc: subtract two vec3
//-----------------------------------------------------------------------------
struct Chuck_Instr_Minus_vec3 : public Chuck_Instr_Binary_Op
{
public:
    virtual void execute( Chuck_VM * vm, Chuck_VM_Shred * shred );
};




//-----------------------------------------------------------------------------
// name: struct Chuck_Instr_XProduct_vec3
// desc: cross product of two vec3
//-----------------------------------------------------------------------------
struct Chuck_Instr_XProduct_vec3 : public Chuck_Instr_Binary_Op
{
public:
    virtual void execute( Chuck_VM * vm, Chuck_VM_Shred * shred );
};




//-----------------------------------------------------------------------------
// name: struct Chuck_Instr_Add_vec4
// desc: add two vec4
//-----------------------------------------------------------------------------
struct Chuck_Instr_Add_vec4 : public Chuck_Instr_Binary_Op
{
public:
    virtual void execute( Chuck_VM * vm, Chuck_VM_Shred * shred );
};




//-----------------------------------------------------------------------------
// name: struct Chuck_Instr_Minus_vec4
// desc: subtract two vec4
//-----------------------------------------------------------------------------
struct Chuck_Instr_Minus_vec4 : public Chuck_Instr_Binary_Op
{
public:
    virtual void execute( Chuck_VM * vm, Chuck_VM_Shred * shred );
};




//-----------------------------------------------------------------------------
// name: struct Chuck_Instr_XProduct_vec4
// desc: cross product of two vec4 (same as 3D cross product, discard w)
//-----------------------------------------------------------------------------
struct Chuck_Instr_XProduct_vec4 : public Chuck_Instr_Binary_Op
{
public:
    virtual void execute( Chuck_VM * vm, Chuck_VM_Shred * shred );
};




//-----------------------------------------------------------------------------
// name: struct Chuck_Instr_float_Times_vec3
// desc: ...
//-----------------------------------------------------------------------------
struct Chuck_Instr_float_Times_vec3 : public Chuck_Instr_Binary_Op
{
public:
    virtual void execute( Chuck_VM * vm, Chuck_VM_Shred * shred );
};




//-----------------------------------------------------------------------------
// name: struct Chuck_Instr_vec3_Times_float
// desc: ...
//-----------------------------------------------------------------------------
struct Chuck_Instr_vec3_Times_float : public Chuck_Instr_Binary_Op
{
public:
    virtual void execute( Chuck_VM * vm, Chuck_VM_Shred * shred );
};




//-----------------------------------------------------------------------------
// name: struct Chuck_Instr_vec3_Divide_float
// desc: ...
//-----------------------------------------------------------------------------
struct Chuck_Instr_vec3_Divide_float : public Chuck_Instr_Binary_Op
{
public:
    virtual void execute( Chuck_VM * vm, Chuck_VM_Shred * shred );
};




//-----------------------------------------------------------------------------
// name: struct Chuck_Instr_float_Times_vec4
// desc: ...
//-----------------------------------------------------------------------------
struct Chuck_Instr_float_Times_vec4 : public Chuck_Instr_Binary_Op
{
public:
    virtual void execute( Chuck_VM * vm, Chuck_VM_Shred * shred );
};




//-----------------------------------------------------------------------------
// name: struct Chuck_Instr_vec4_Times_float
// desc: ...
//-----------------------------------------------------------------------------
struct Chuck_Instr_vec4_Times_float : public Chuck_Instr_Binary_Op
{
public:
    virtual void execute( Chuck_VM * vm, Chuck_VM_Shred * shred );
};




//-----------------------------------------------------------------------------
// name: struct Chuck_Instr_vec4_Divide_float
// desc: ...
//-----------------------------------------------------------------------------
struct Chuck_Instr_vec4_Divide_float : public Chuck_Instr_Binary_Op
{
public:
    virtual void execute( Chuck_VM * vm, Chuck_VM_Shred * shred );
};




//-----------------------------------------------------------------------------
// name: struct Chuck_Instr_Add_int_Assign
// desc: ...
//-----------------------------------------------------------------------------
struct Chuck_Instr_Add_int_Assign : public Chuck_Instr_Binary_Op
{
public:
    virtual void execute( Chuck_VM * vm, Chuck_VM_Shred * shred );
};




//-----------------------------------------------------------------------------
// name: struct Chuck_Instr_Mod_int_Assign
// desc: ...
//-----------------------------------------------------------------------------
struct Chuck_Instr_Mod_int_Assign : public Chuck_Instr_Binary_Op
{
public:
    virtual void execute( Chuck_VM * vm, Chuck_VM_Shred * shred );
};




//-----------------------------------------------------------------------------
// name: struct Chuck_Instr_Minus_int_Assign
// desc: ...
//-----------------------------------------------------------------------------
struct Chuck_Instr_Minus_int_Assign : public Chuck_Instr_Binary_Op
{
public:
    virtual void execute( Chuck_VM * vm, Chuck_VM_Shred * shred );
};




//-----------------------------------------------------------------------------
// name: struct Chuck_Instr_Times_int_Assign
// desc: ...
//-----------------------------------------------------------------------------
struct Chuck_Instr_Times_int_Assign : public Chuck_Instr_Binary_Op
{
public:
    virtual void execute( Chuck_VM * vm, Chuck_VM_Shred * shred );
};




//-----------------------------------------------------------------------------
// name: struct Chuck_Instr_Divide_int_Assign
// desc: ...
//-----------------------------------------------------------------------------
struct Chuck_Instr_Divide_int_Assign : public Chuck_Instr_Binary_Op
{
public:
    virtual void execute( Chuck_VM * vm, Chuck_VM_Shred * shred );
};




//-----------------------------------------------------------------------------
// name: struct Chuck_Instr_Add_double_Assign
// desc: ...
//-----------------------------------------------------------------------------
struct Chuck_Instr_Add_double_Assign : public Chuck_Instr_Binary_Op
{
public:
    virtual void execute( Chuck_VM * vm, Chuck_VM_Shred * shred );
};




//-----------------------------------------------------------------------------
// name: struct Chuck_Instr_Minus_double_Assign
// desc: ...
//-----------------------------------------------------------------------------
struct Chuck_Instr_Minus_double_Assign : public Chuck_Instr_Binary_Op
{
public:
    virtual void execute( Chuck_VM * vm, Chuck_VM_Shred * shred );
};




//-----------------------------------------------------------------------------
// name: struct Chuck_Instr_Times_double_Assign
// desc: ...
//-----------------------------------------------------------------------------
struct Chuck_Instr_Times_double_Assign : public Chuck_Instr_Binary_Op
{
public:
    virtual void execute( Chuck_VM * vm, Chuck_VM_Shred * shred );
};




//-----------------------------------------------------------------------------
// name: struct Chuck_Instr_Divide_double_Assign
// desc: ...
//-----------------------------------------------------------------------------
struct Chuck_Instr_Divide_double_Assign : public Chuck_Instr_Binary_Op
{
public:
    virtual void execute( Chuck_VM * vm, Chuck_VM_Shred * shred );
};




//-----------------------------------------------------------------------------
// name: struct Chuck_Instr_Mod_double_Assign
// desc: ...
//-----------------------------------------------------------------------------
struct Chuck_Instr_Mod_double_Assign : public Chuck_Instr_Binary_Op
{
public:
    virtual void execute( Chuck_VM * vm, Chuck_VM_Shred * shred );
};




//-----------------------------------------------------------------------------
// name: struct Chuck_Instr_Add_complex_Assign
// desc: ...
//-----------------------------------------------------------------------------
struct Chuck_Instr_Add_complex_Assign : public Chuck_Instr_Binary_Op
{
public:
    virtual void execute( Chuck_VM * vm, Chuck_VM_Shred * shred );
};




//-----------------------------------------------------------------------------
// name: struct Chuck_Instr_Minus_complex_Assign
// desc: ...
//-----------------------------------------------------------------------------
struct Chuck_Instr_Minus_complex_Assign : public Chuck_Instr_Binary_Op
{
public:
    virtual void execute( Chuck_VM * vm, Chuck_VM_Shred * shred );
};




//-----------------------------------------------------------------------------
// name: struct Chuck_Instr_Times_complex_Assign
// desc: ...
//-----------------------------------------------------------------------------
struct Chuck_Instr_Times_complex_Assign : public Chuck_Instr_Binary_Op
{
public:
    virtual void execute( Chuck_VM * vm, Chuck_VM_Shred * shred );
};




//-----------------------------------------------------------------------------
// name: struct Chuck_Instr_Divide_complex_Assign
// desc: ...
//-----------------------------------------------------------------------------
struct Chuck_Instr_Divide_complex_Assign : public Chuck_Instr_Binary_Op
{
public:
    virtual void execute( Chuck_VM * vm, Chuck_VM_Shred * shred );
};




//-----------------------------------------------------------------------------
// name: struct Chuck_Instr_Add_polar_Assign
// desc: ...
//-----------------------------------------------------------------------------
struct Chuck_Instr_Add_polar_Assign : public Chuck_Instr_Binary_Op
{
public:
    virtual void execute( Chuck_VM * vm, Chuck_VM_Shred * shred );
};




//-----------------------------------------------------------------------------
// name: struct Chuck_Instr_Minus_polar_Assign
// desc: ...
//-----------------------------------------------------------------------------
struct Chuck_Instr_Minus_polar_Assign : public Chuck_Instr_Binary_Op
{
public:
    virtual void execute( Chuck_VM * vm, Chuck_VM_Shred * shred );
};




//-----------------------------------------------------------------------------
// name: struct Chuck_Instr_Times_polar_Assign
// desc: ...
//-----------------------------------------------------------------------------
struct Chuck_Instr_Times_polar_Assign : public Chuck_Instr_Binary_Op
{
public:
    virtual void execute( Chuck_VM * vm, Chuck_VM_Shred * shred );
};




//-----------------------------------------------------------------------------
// name: struct Chuck_Instr_Divide_polar_Assign
// desc: ...
//-----------------------------------------------------------------------------
struct Chuck_Instr_Divide_polar_Assign : public Chuck_Instr_Binary_Op
{
public:
    virtual void execute( Chuck_VM * vm, Chuck_VM_Shred * shred );
};




//-----------------------------------------------------------------------------
// name: struct Chuck_Instr_Add_vec3_Assign
// desc: add assign two vec3
//-----------------------------------------------------------------------------
struct Chuck_Instr_Add_vec3_Assign : public Chuck_Instr_Binary_Op
{
public:
    virtual void execute( Chuck_VM * vm, Chuck_VM_Shred * shred );
};




//-----------------------------------------------------------------------------
// name: struct Chuck_Instr_Minus_vec3_Assign
// desc: minus assign two vec3
//-----------------------------------------------------------------------------
struct Chuck_Instr_Minus_vec3_Assign : public Chuck_Instr_Binary_Op
{
public:
    virtual void execute( Chuck_VM * vm, Chuck_VM_Shred * shred );
};




//-----------------------------------------------------------------------------
// name: struct Chuck_Instr_XProduct_vec3_Assign
// desc: cross product assign two vec3
//-----------------------------------------------------------------------------
//struct Chuck_Instr_XProduct_vec3_Assign : public Chuck_Instr_Binary_Op
//{
//public:
//    virtual void execute( Chuck_VM * vm, Chuck_VM_Shred * shred );
//};




//-----------------------------------------------------------------------------
// name: struct Chuck_Instr_Add_vec4_Assign
// desc: add assign two vec4
//-----------------------------------------------------------------------------
struct Chuck_Instr_Add_vec4_Assign : public Chuck_Instr_Binary_Op
{
public:
    virtual void execute( Chuck_VM * vm, Chuck_VM_Shred * shred );
};




//-----------------------------------------------------------------------------
// name: struct Chuck_Instr_Minus_vec4_Assign
// desc: minus assign two vec4
//-----------------------------------------------------------------------------
struct Chuck_Instr_Minus_vec4_Assign : public Chuck_Instr_Binary_Op
{
public:
    virtual void execute( Chuck_VM * vm, Chuck_VM_Shred * shred );
};




//-----------------------------------------------------------------------------
// name: struct Chuck_Instr_XProduct_vec4_Assign
// desc: cross product assign two vec4
//-----------------------------------------------------------------------------
//struct Chuck_Instr_XProduct_vec4_Assign : public Chuck_Instr_Binary_Op
//{
//public:
//    virtual void execute( Chuck_VM * vm, Chuck_VM_Shred * shred );
//};




//-----------------------------------------------------------------------------
// name: struct Chuck_Instr_float_Times_vec3_Assign
// desc: ...
//-----------------------------------------------------------------------------
struct Chuck_Instr_float_Times_vec3_Assign : public Chuck_Instr_Binary_Op
{
public:
    virtual void execute( Chuck_VM * vm, Chuck_VM_Shred * shred );
};




//-----------------------------------------------------------------------------
// name: struct Chuck_Instr_float_Times_vec4_Assign
// desc: ...
//-----------------------------------------------------------------------------
struct Chuck_Instr_float_Times_vec4_Assign : public Chuck_Instr_Binary_Op
{
public:
    virtual void execute( Chuck_VM * vm, Chuck_VM_Shred * shred );
};




//-----------------------------------------------------------------------------
// name: struct Chuck_Instr_vec3_Divide_float_Assign
// desc: ...
//-----------------------------------------------------------------------------
struct Chuck_Instr_vec3_Divide_float_Assign : public Chuck_Instr_Binary_Op
{
public:
    virtual void execute( Chuck_VM * vm, Chuck_VM_Shred * shred );
};




//-----------------------------------------------------------------------------
// name: struct Chuck_Instr_vec4_Divide_float_Assign
// desc: ...
//-----------------------------------------------------------------------------
struct Chuck_Instr_vec4_Divide_float_Assign : public Chuck_Instr_Binary_Op
{
public:
    virtual void execute( Chuck_VM * vm, Chuck_VM_Shred * shred );
};





//-----------------------------------------------------------------------------
// name: struct Chuck_Instr_Add_string
// desc: ...
//-----------------------------------------------------------------------------
struct Chuck_Instr_Add_string : public Chuck_Instr_Binary_Op
{
public:
    virtual void execute( Chuck_VM * vm, Chuck_VM_Shred * shred );
};




//-----------------------------------------------------------------------------
// name: struct Chuck_Instr_Add_string_Assign
// desc: ...
//-----------------------------------------------------------------------------
struct Chuck_Instr_Add_string_Assign : public Chuck_Instr_Binary_Op
{
public:
    virtual void execute( Chuck_VM * vm, Chuck_VM_Shred * shred );
};




//-----------------------------------------------------------------------------
// name: struct Chuck_Instr_Add_string_int
// desc: ...
//-----------------------------------------------------------------------------
struct Chuck_Instr_Add_string_int : public Chuck_Instr_Binary_Op
{
public:
    virtual void execute( Chuck_VM * vm, Chuck_VM_Shred * shred );
};




//-----------------------------------------------------------------------------
// name: struct Chuck_Instr_Add_string_float
// desc: ...
//-----------------------------------------------------------------------------
struct Chuck_Instr_Add_string_float : public Chuck_Instr_Binary_Op
{
public:
    virtual void execute( Chuck_VM * vm, Chuck_VM_Shred * shred );
};




//-----------------------------------------------------------------------------
// name: struct Chuck_Instr_Add_int_string
// desc: ...
//-----------------------------------------------------------------------------
struct Chuck_Instr_Add_int_string : public Chuck_Instr_Binary_Op
{
public:
    virtual void execute( Chuck_VM * vm, Chuck_VM_Shred * shred );
};




//-----------------------------------------------------------------------------
// name: struct Chuck_Instr_Add_float_string
// desc: ...
//-----------------------------------------------------------------------------
struct Chuck_Instr_Add_float_string : public Chuck_Instr_Binary_Op
{
public:
    virtual void execute( Chuck_VM * vm, Chuck_VM_Shred * shred );
};




//-----------------------------------------------------------------------------
// name: struct Chuck_Instr_Add_int_string_Assign
// desc: ...
//-----------------------------------------------------------------------------
struct Chuck_Instr_Add_int_string_Assign : public Chuck_Instr_Binary_Op
{
public:
    virtual void execute( Chuck_VM * vm, Chuck_VM_Shred * shred );
};




//-----------------------------------------------------------------------------
// name: struct Chuck_Instr_Add_float_string_Assign
// desc: ...
//-----------------------------------------------------------------------------
struct Chuck_Instr_Add_float_string_Assign : public Chuck_Instr_Binary_Op
{
public:
    virtual void execute( Chuck_VM * vm, Chuck_VM_Shred * shred );
};




//-----------------------------------------------------------------------------
// name: struct Chuck_Instr_Branch_Lt_int
// desc: ...
//-----------------------------------------------------------------------------
struct Chuck_Instr_Branch_Lt_int : public Chuck_Instr_Branch_Op
{
public:
    Chuck_Instr_Branch_Lt_int( t_CKUINT jmp ) { this->set( jmp ); }
    virtual void execute( Chuck_VM * vm, Chuck_VM_Shred * shred );
};




//-----------------------------------------------------------------------------
// name: struct Chuck_Instr_Branch_Gt_int
// desc: ...
//-----------------------------------------------------------------------------
struct Chuck_Instr_Branch_Gt_int : public Chuck_Instr_Branch_Op
{
public:
    Chuck_Instr_Branch_Gt_int( t_CKUINT jmp ) { this->set( jmp ); }
    virtual void execute( Chuck_VM * vm, Chuck_VM_Shred * shred );
};




//-----------------------------------------------------------------------------
// name: struct Chuck_Instr_Branch_Le_int
// desc: ...
//-----------------------------------------------------------------------------
struct Chuck_Instr_Branch_Le_int : public Chuck_Instr_Branch_Op
{
public:
    Chuck_Instr_Branch_Le_int( t_CKUINT jmp ) { this->set( jmp ); }
    virtual void execute( Chuck_VM * vm, Chuck_VM_Shred * shred );
};




//-----------------------------------------------------------------------------
// name: struct Chuck_Instr_Branch_Ge_int
// desc: ...
//-----------------------------------------------------------------------------
struct Chuck_Instr_Branch_Ge_int : public Chuck_Instr_Branch_Op
{
public:
    Chuck_Instr_Branch_Ge_int( t_CKUINT jmp ) { this->set( jmp ); }
    virtual void execute( Chuck_VM * vm, Chuck_VM_Shred * shred );
};




//-----------------------------------------------------------------------------
// name: struct Chuck_Instr_Branch_Eq_int
// desc: ...
//-----------------------------------------------------------------------------
struct Chuck_Instr_Branch_Eq_int : public Chuck_Instr_Branch_Op
{
public:
    Chuck_Instr_Branch_Eq_int( t_CKUINT jmp ) { this->set( jmp ); }
    virtual void execute( Chuck_VM * vm, Chuck_VM_Shred * shred );
};




//-----------------------------------------------------------------------------
// name: struct Chuck_Instr_Branch_Neq_int
// desc: ...
//-----------------------------------------------------------------------------
struct Chuck_Instr_Branch_Neq_int : public Chuck_Instr_Branch_Op
{
public:
    Chuck_Instr_Branch_Neq_int( t_CKUINT jmp ) { this->set( jmp ); }
    virtual void execute( Chuck_VM * vm, Chuck_VM_Shred * shred );
};




//-----------------------------------------------------------------------------
// name: struct Chuck_Instr_Branch_Lt_double
// desc: ...
//-----------------------------------------------------------------------------
struct Chuck_Instr_Branch_Lt_double : public Chuck_Instr_Branch_Op
{
public:
    Chuck_Instr_Branch_Lt_double( t_CKUINT jmp ) { this->set( jmp ); }
    virtual void execute( Chuck_VM * vm, Chuck_VM_Shred * shred );
};




//-----------------------------------------------------------------------------
// name: struct Chuck_Instr_Branch_Gt_double
// desc: ...
//-----------------------------------------------------------------------------
struct Chuck_Instr_Branch_Gt_double : public Chuck_Instr_Branch_Op
{
public:
    Chuck_Instr_Branch_Gt_double( t_CKUINT jmp ) { this->set( jmp ); }
    virtual void execute( Chuck_VM * vm, Chuck_VM_Shred * shred );
};




//-----------------------------------------------------------------------------
// name: struct Chuck_Instr_Branch_Le_double
// desc: ...
//-----------------------------------------------------------------------------
struct Chuck_Instr_Branch_Le_double : public Chuck_Instr_Branch_Op
{
public:
    Chuck_Instr_Branch_Le_double( t_CKUINT jmp ) { this->set( jmp ); }
    virtual void execute( Chuck_VM * vm, Chuck_VM_Shred * shred );
};




//-----------------------------------------------------------------------------
// name: struct Chuck_Instr_Branch_Ge_double
// desc: ...
//-----------------------------------------------------------------------------
struct Chuck_Instr_Branch_Ge_double : public Chuck_Instr_Branch_Op
{
public:
    Chuck_Instr_Branch_Ge_double( t_CKUINT jmp ) { this->set( jmp ); }
    virtual void execute( Chuck_VM * vm, Chuck_VM_Shred * shred );
};




//-----------------------------------------------------------------------------
// name: struct Chuck_Instr_Branch_Eq_double
// desc: ...
//-----------------------------------------------------------------------------
struct Chuck_Instr_Branch_Eq_double : public Chuck_Instr_Branch_Op
{
public:
    Chuck_Instr_Branch_Eq_double( t_CKUINT jmp ) { this->set( jmp ); }
    virtual void execute( Chuck_VM * vm, Chuck_VM_Shred * shred );
};




//-----------------------------------------------------------------------------
// name: struct Chuck_Instr_Branch_Neq_double
// desc: ...
//-----------------------------------------------------------------------------
struct Chuck_Instr_Branch_Neq_double : public Chuck_Instr_Branch_Op
{
public:
    Chuck_Instr_Branch_Neq_double( t_CKUINT jmp ) { this->set( jmp ); }
    virtual void execute( Chuck_VM * vm, Chuck_VM_Shred * shred );
};




//-----------------------------------------------------------------------------
// name: struct Chuck_Instr_Branch_Eq_int_IO_good
// desc: ...
//-----------------------------------------------------------------------------
struct Chuck_Instr_Branch_Eq_int_IO_good : public Chuck_Instr_Branch_Op
{
public:
    Chuck_Instr_Branch_Eq_int_IO_good( t_CKUINT jmp ) { this->set( jmp ); }
    virtual void execute( Chuck_VM * vm, Chuck_VM_Shred * shred );
};




//-----------------------------------------------------------------------------
// name: struct Chuck_Instr_Branch_Neq_int_IO_good
// desc: ...
//-----------------------------------------------------------------------------
struct Chuck_Instr_Branch_Neq_int_IO_good : public Chuck_Instr_Branch_Op
{
public:
    Chuck_Instr_Branch_Neq_int_IO_good( t_CKUINT jmp ) { this->set( jmp ); }
    virtual void execute( Chuck_VM * vm, Chuck_VM_Shred * shred );
};




//-----------------------------------------------------------------------------
// name: struct Chuck_Instr_Lt_int
// desc: ...
//-----------------------------------------------------------------------------
struct Chuck_Instr_Lt_int : public Chuck_Instr_Binary_Op
{
public:
    virtual void execute( Chuck_VM * vm, Chuck_VM_Shred * shred );
};




//-----------------------------------------------------------------------------
// name: struct Chuck_Instr_Gt_int
// desc: ...
//-----------------------------------------------------------------------------
struct Chuck_Instr_Gt_int : public Chuck_Instr_Binary_Op
{
public:
    virtual void execute( Chuck_VM * vm, Chuck_VM_Shred * shred );
};




//-----------------------------------------------------------------------------
// name: struct Chuck_Instr_Le_int
// desc: ...
//-----------------------------------------------------------------------------
struct Chuck_Instr_Le_int : public Chuck_Instr_Binary_Op
{
public:
    virtual void execute( Chuck_VM * vm, Chuck_VM_Shred * shred );
};




//-----------------------------------------------------------------------------
// name: struct Chuck_Instr_Ge_int
// desc: ...
//-----------------------------------------------------------------------------
struct Chuck_Instr_Ge_int : public Chuck_Instr_Binary_Op
{
public:
    virtual void execute( Chuck_VM * vm, Chuck_VM_Shred * shred );
};




//-----------------------------------------------------------------------------
// name: struct Chuck_Instr_Eq_int
// desc: ...
//-----------------------------------------------------------------------------
struct Chuck_Instr_Eq_int : public Chuck_Instr_Binary_Op
{
public:
    virtual void execute( Chuck_VM * vm, Chuck_VM_Shred * shred );
};




//-----------------------------------------------------------------------------
// name: struct Chuck_Instr_Neq_int
// desc: ...
//-----------------------------------------------------------------------------
struct Chuck_Instr_Neq_int : public Chuck_Instr_Binary_Op
{
public:
    virtual void execute( Chuck_VM * vm, Chuck_VM_Shred * shred );
};




//-----------------------------------------------------------------------------
// name: struct Chuck_Instr_Not_int
// desc: ...
//-----------------------------------------------------------------------------
struct Chuck_Instr_Not_int : public Chuck_Instr
{
public:
    virtual void execute( Chuck_VM * vm, Chuck_VM_Shred * shred );
};




//-----------------------------------------------------------------------------
// name: struct Chuck_Instr_Negate_int
// desc: ...
//-----------------------------------------------------------------------------
struct Chuck_Instr_Negate_int : public Chuck_Instr
{
public:
    virtual void execute( Chuck_VM * vm, Chuck_VM_Shred * shred );
};




//-----------------------------------------------------------------------------
// name: struct Chuck_Instr_Negate_double
// desc: ...
//-----------------------------------------------------------------------------
struct Chuck_Instr_Negate_double : public Chuck_Instr
{
public:
    virtual void execute( Chuck_VM * vm, Chuck_VM_Shred * shred );
};




//-----------------------------------------------------------------------------
// name: struct Chuck_Instr_Lt_double
// desc: ...
//-----------------------------------------------------------------------------
struct Chuck_Instr_Lt_double : public Chuck_Instr_Binary_Op
{
public:
    virtual void execute( Chuck_VM * vm, Chuck_VM_Shred * shred );
};




//-----------------------------------------------------------------------------
// name: struct Chuck_Instr_Gt_double
// desc: ...
//-----------------------------------------------------------------------------
struct Chuck_Instr_Gt_double : public Chuck_Instr_Binary_Op
{
public:
    virtual void execute( Chuck_VM * vm, Chuck_VM_Shred * shred );
};




//-----------------------------------------------------------------------------
// name: struct Chuck_Instr_Le_double
// desc: ...
//-----------------------------------------------------------------------------
struct Chuck_Instr_Le_double : public Chuck_Instr_Binary_Op
{
public:
    virtual void execute( Chuck_VM * vm, Chuck_VM_Shred * shred );
};




//-----------------------------------------------------------------------------
// name: struct Chuck_Instr_Ge_double
// desc: ...
//-----------------------------------------------------------------------------
struct Chuck_Instr_Ge_double : public Chuck_Instr_Binary_Op
{
public:
    virtual void execute( Chuck_VM * vm, Chuck_VM_Shred * shred );
};




//-----------------------------------------------------------------------------
// name: struct Chuck_Instr_Eq_double
// desc: ...
//-----------------------------------------------------------------------------
struct Chuck_Instr_Eq_double : public Chuck_Instr_Binary_Op
{
public:
    virtual void execute( Chuck_VM * vm, Chuck_VM_Shred * shred );
};




//-----------------------------------------------------------------------------
// name: struct Chuck_Instr_Neq_double
// desc: ...
//-----------------------------------------------------------------------------
struct Chuck_Instr_Neq_double : public Chuck_Instr_Binary_Op
{
public:
    virtual void execute( Chuck_VM * vm, Chuck_VM_Shred * shred );
};




//-----------------------------------------------------------------------------
// name: struct Chuck_Instr_Eq_complex
// desc: ...
//-----------------------------------------------------------------------------
struct Chuck_Instr_Eq_complex : public Chuck_Instr_Binary_Op
{
public:
    virtual void execute( Chuck_VM * vm, Chuck_VM_Shred * shred );
};




//-----------------------------------------------------------------------------
// name: struct Chuck_Instr_Neq_complex
// desc: ...
//-----------------------------------------------------------------------------
struct Chuck_Instr_Neq_complex : public Chuck_Instr_Binary_Op
{
public:
    virtual void execute( Chuck_VM * vm, Chuck_VM_Shred * shred );
};




//-----------------------------------------------------------------------------
// name: struct Chuck_Instr_Eq_vec3
// desc: ...
//-----------------------------------------------------------------------------
struct Chuck_Instr_Eq_vec3 : public Chuck_Instr_Binary_Op
{
public:
    virtual void execute( Chuck_VM * vm, Chuck_VM_Shred * shred );
};




//-----------------------------------------------------------------------------
// name: struct Chuck_Instr_Neq_vec3
// desc: ...
//-----------------------------------------------------------------------------
struct Chuck_Instr_Neq_vec3 : public Chuck_Instr_Binary_Op
{
public:
    virtual void execute( Chuck_VM * vm, Chuck_VM_Shred * shred );
};




//-----------------------------------------------------------------------------
// name: struct Chuck_Instr_Eq_vec4
// desc: ...
//-----------------------------------------------------------------------------
struct Chuck_Instr_Eq_vec4 : public Chuck_Instr_Binary_Op
{
public:
    virtual void execute( Chuck_VM * vm, Chuck_VM_Shred * shred );
};




//-----------------------------------------------------------------------------
// name: struct Chuck_Instr_Neq_vec4
// desc: ...
//-----------------------------------------------------------------------------
struct Chuck_Instr_Neq_vec4 : public Chuck_Instr_Binary_Op
{
public:
    virtual void execute( Chuck_VM * vm, Chuck_VM_Shred * shred );
};




//-----------------------------------------------------------------------------
// name: struct Chuck_Instr_Binary_And
// desc: ...
//-----------------------------------------------------------------------------
struct Chuck_Instr_Binary_And : public Chuck_Instr_Binary_Op
{
public:
    virtual void execute( Chuck_VM * vm, Chuck_VM_Shred * shred );
};




//-----------------------------------------------------------------------------
// name: struct Chuck_Instr_Binary_Or
// desc: ...
//-----------------------------------------------------------------------------
struct Chuck_Instr_Binary_Or : public Chuck_Instr_Binary_Op
{
public:
    virtual void execute( Chuck_VM * vm, Chuck_VM_Shred * shred );
};




//-----------------------------------------------------------------------------
// name: struct Chuck_Instr_Binary_Xor
// desc: ...
//-----------------------------------------------------------------------------
struct Chuck_Instr_Binary_Xor : public Chuck_Instr_Binary_Op
{
public:
    virtual void execute( Chuck_VM * vm, Chuck_VM_Shred * shred );
};




//-----------------------------------------------------------------------------
// name: struct Chuck_Instr_Binary_Shift_Right
// desc: ...
//-----------------------------------------------------------------------------
struct Chuck_Instr_Binary_Shift_Right : public Chuck_Instr_Binary_Op
{
public:
    virtual void execute( Chuck_VM * vm, Chuck_VM_Shred * shred );
};




//-----------------------------------------------------------------------------
// name: struct Chuck_Instr_Binary_Shift_Right_Reverse
// desc: same as shift_right, operands reversed, for >>=>
//-----------------------------------------------------------------------------
struct Chuck_Instr_Binary_Shift_Right_Reverse : public Chuck_Instr_Binary_Op
{
public:
    virtual void execute( Chuck_VM * vm, Chuck_VM_Shred * shred );
};




//-----------------------------------------------------------------------------
// name: struct Chuck_Instr_Binary_Shift_Left
// desc: ...
//-----------------------------------------------------------------------------
struct Chuck_Instr_Binary_Shift_Left : public Chuck_Instr_Binary_Op
{
public:
    virtual void execute( Chuck_VM * vm, Chuck_VM_Shred * shred );
};




//-----------------------------------------------------------------------------
// name: struct Chuck_Instr_Binary_Shift_Left_Reverse
// desc: same as shift_left, operands reversed, for <<=>
//-----------------------------------------------------------------------------
struct Chuck_Instr_Binary_Shift_Left_Reverse : public Chuck_Instr_Binary_Op
{
public:
    virtual void execute( Chuck_VM * vm, Chuck_VM_Shred * shred );
};




//-----------------------------------------------------------------------------
// name: struct Chuck_Instr_Binary_And_Assign
// desc: ...
//-----------------------------------------------------------------------------
struct Chuck_Instr_Binary_And_Assign : public Chuck_Instr_Binary_Op
{
public:
    virtual void execute( Chuck_VM * vm, Chuck_VM_Shred * shred );
};




//-----------------------------------------------------------------------------
// name: struct Chuck_Instr_Binary_Or_Assign
// desc: ...
//-----------------------------------------------------------------------------
struct Chuck_Instr_Binary_Or_Assign : public Chuck_Instr_Binary_Op
{
public:
    virtual void execute( Chuck_VM * vm, Chuck_VM_Shred * shred );
};




//-----------------------------------------------------------------------------
// name: struct Chuck_Instr_Binary_Xor_Assign
// desc: ...
//-----------------------------------------------------------------------------
struct Chuck_Instr_Binary_Xor_Assign : public Chuck_Instr_Binary_Op
{
public:
    virtual void execute( Chuck_VM * vm, Chuck_VM_Shred * shred );
};




//-----------------------------------------------------------------------------
// name: struct Chuck_Instr_Binary_Shift_Right_Assign
// desc: ...
//-----------------------------------------------------------------------------
struct Chuck_Instr_Binary_Shift_Right_Assign : public Chuck_Instr_Binary_Op
{
public:
    virtual void execute( Chuck_VM * vm, Chuck_VM_Shred * shred );
};




//-----------------------------------------------------------------------------
// name: struct Chuck_Instr_Binary_Shift_Left_Assign
// desc: ...
//-----------------------------------------------------------------------------
struct Chuck_Instr_Binary_Shift_Left_Assign : public Chuck_Instr_Binary_Op
{
public:
    virtual void execute( Chuck_VM * vm, Chuck_VM_Shred * shred );
};




//-----------------------------------------------------------------------------
// name: struct Chuck_Instr_And
// desc: ...
//-----------------------------------------------------------------------------
struct Chuck_Instr_And : public Chuck_Instr_Binary_Op
{
public:
    virtual void execute( Chuck_VM * vm, Chuck_VM_Shred * shred );
};




//-----------------------------------------------------------------------------
// name: struct Chuck_Instr_Or
// desc: ...
//-----------------------------------------------------------------------------
struct Chuck_Instr_Or : public Chuck_Instr_Binary_Op
{
public:
    virtual void execute( Chuck_VM * vm, Chuck_VM_Shred * shred );
};




//-----------------------------------------------------------------------------
// name: struct Chuck_Instr_Goto
// desc: ...
//-----------------------------------------------------------------------------
struct Chuck_Instr_Goto : public Chuck_Instr_Branch_Op
{
public:
    Chuck_Instr_Goto( t_CKUINT jmp ) { this->set( jmp ); }
    virtual void execute( Chuck_VM * vm, Chuck_VM_Shred * shred );
};




//-----------------------------------------------------------------------------
// name: struct Chuck_Instr_Reg_Pop_Word
// desc: pop word from reg stack
//-----------------------------------------------------------------------------
struct Chuck_Instr_Reg_Pop_Word : public Chuck_Instr
{
public:
    virtual void execute( Chuck_VM * vm, Chuck_VM_Shred * shred );
};




//-----------------------------------------------------------------------------
// name: struct Chuck_Instr_Reg_Pop_Word2
// desc: pop t_CKFLOAT word from reg stack
//-----------------------------------------------------------------------------
struct Chuck_Instr_Reg_Pop_Word2 : public Chuck_Instr
{
public:
    virtual void execute( Chuck_VM * vm, Chuck_VM_Shred * shred );
};




//-----------------------------------------------------------------------------
// name: struct Chuck_Instr_Reg_Pop_Word3
// desc: pop a complex value from reg stack (change 1.3.1.0)
//-----------------------------------------------------------------------------
struct Chuck_Instr_Reg_Pop_Word3 : public Chuck_Instr
{
public:
    virtual void execute( Chuck_VM * vm, Chuck_VM_Shred * shred );
};




//-----------------------------------------------------------------------------
// name: struct Chuck_Instr_Reg_Pop_Word4
// desc: pop arbitrary num of word from reg stack (added 1.3.1.0)
//-----------------------------------------------------------------------------
struct Chuck_Instr_Reg_Pop_Word4 : public Chuck_Instr_Unary_Op
{
public:
    Chuck_Instr_Reg_Pop_Word4( t_CKUINT num ) { this->set( num ); }
    virtual void execute( Chuck_VM * vm, Chuck_VM_Shred * shred );
};




//-----------------------------------------------------------------------------
// name: struct Chuck_Instr_Reg_Pop_Mem
// desc: pop word, and copy it to the mem stack
//-----------------------------------------------------------------------------
struct Chuck_Instr_Reg_Pop_Mem: public Chuck_Instr_Unary_Op
{
public:
    virtual void execute( Chuck_VM * vm, Chuck_VM_Shred * shred );
};




//-----------------------------------------------------------------------------
// name: struct Chuck_Instr_Reg_Pop_Mem2
// desc: pop t_CKFLOAT word, and copy it to the mem stack
//-----------------------------------------------------------------------------
struct Chuck_Instr_Reg_Pop_Mem2: public Chuck_Instr_Unary_Op
{
public:
    virtual void execute( Chuck_VM * vm, Chuck_VM_Shred * shred );
};




//-----------------------------------------------------------------------------
// name: struct Chuck_Instr_Reg_Push_Imm
// desc: push immediate to reg stack
//-----------------------------------------------------------------------------
struct Chuck_Instr_Reg_Push_Imm : public Chuck_Instr_Unary_Op
{
public:
    Chuck_Instr_Reg_Push_Imm( t_CKUINT val )
    { this->set( val ); }

public:
    virtual void execute( Chuck_VM * vm, Chuck_VM_Shred * shred );
};




//-----------------------------------------------------------------------------
// name: struct Chuck_Instr_Reg_Push_Imm2
// desc: push t_CKFLOAT immediate to reg stack
//-----------------------------------------------------------------------------
struct Chuck_Instr_Reg_Push_Imm2 : public Chuck_Instr_Unary_Op2
{
public:
    Chuck_Instr_Reg_Push_Imm2( t_CKFLOAT val )
    { this->set( val ); }

public:
    virtual void execute( Chuck_VM * vm, Chuck_VM_Shred * shred );
};




//-----------------------------------------------------------------------------
// name: struct Chuck_Instr_Reg_Push_Imm4
// desc: push t_CKCOMPLEX immediate to reg stack
//-----------------------------------------------------------------------------
struct Chuck_Instr_Reg_Push_Imm4 : public Chuck_Instr_Unary_Op2
{
public:
    Chuck_Instr_Reg_Push_Imm4( t_CKFLOAT x, t_CKFLOAT y )
    { this->set( x ); m_val2 = y; }

public:
    virtual void execute( Chuck_VM * vm, Chuck_VM_Shred * shred );

protected:
    t_CKFLOAT m_val2;
};




//-----------------------------------------------------------------------------
// name: struct Chuck_Instr_Reg_Dup_Last
// desc: duplicate last value on reg stack
//-----------------------------------------------------------------------------
struct Chuck_Instr_Reg_Dup_Last : public Chuck_Instr
{
public:
    virtual void execute( Chuck_VM * vm, Chuck_VM_Shred * shred );
};




//-----------------------------------------------------------------------------
// name: struct Chuck_Instr_Reg_Dup_Last2
// desc: duplicate last float on reg stack
//-----------------------------------------------------------------------------
struct Chuck_Instr_Reg_Dup_Last2 : public Chuck_Instr
{
public:
    virtual void execute( Chuck_VM * vm, Chuck_VM_Shred * shred );
};




//-----------------------------------------------------------------------------
// name: struct Chuck_Instr_Reg_Dup_Last_As_Pointer
// desc: duplicate last value on stack as pointer; 1.3.5.3
//-----------------------------------------------------------------------------
struct Chuck_Instr_Reg_Dup_Last_As_Pointer : public Chuck_Instr_Unary_Op
{
public:
    Chuck_Instr_Reg_Dup_Last_As_Pointer( t_CKUINT sizeInWords )
    { this->set( sizeInWords ); }
    virtual void execute( Chuck_VM * vm, Chuck_VM_Shred * shred );
};




//-----------------------------------------------------------------------------
// name: struct Chuck_Instr_Reg_Push_Now
// desc: push value of now to reg stack
//-----------------------------------------------------------------------------
struct Chuck_Instr_Reg_Push_Now : public Chuck_Instr
{
public:
    virtual void execute( Chuck_VM * vm, Chuck_VM_Shred * shred );
};




//-----------------------------------------------------------------------------
// name: struct Chuck_Instr_Reg_Push_Me
// desc: push value of me to reg stack
//-----------------------------------------------------------------------------
struct Chuck_Instr_Reg_Push_Me : public Chuck_Instr
{
public:
    virtual void execute( Chuck_VM * vm, Chuck_VM_Shred * shred );
};




//-----------------------------------------------------------------------------
// name: struct Chuck_Instr_Reg_Push_This
// desc: push value of now to reg stack
//-----------------------------------------------------------------------------
struct Chuck_Instr_Reg_Push_This : public Chuck_Instr
{
public:
    virtual void execute( Chuck_VM * vm, Chuck_VM_Shred * shred );
};




//-----------------------------------------------------------------------------
// name: struct Chuck_Instr_Reg_Push_Start
// desc: push value of start to reg stack
//-----------------------------------------------------------------------------
struct Chuck_Instr_Reg_Push_Start : public Chuck_Instr
{
public:
    virtual void execute( Chuck_VM * vm, Chuck_VM_Shred * shred );
};




//-----------------------------------------------------------------------------
// name: struct Chuck_Instr_Reg_Push_Maybe
// desc: push immediate to reg stack
//-----------------------------------------------------------------------------
struct Chuck_Instr_Reg_Push_Maybe : public Chuck_Instr_Unary_Op
{
public:
    virtual void execute( Chuck_VM * vm, Chuck_VM_Shred * shred );
};




//-----------------------------------------------------------------------------
// name: struct Chuck_Instr_Reg_Push_Mem
// desc: push a variable from mem stack to reg stack
//-----------------------------------------------------------------------------
struct Chuck_Instr_Reg_Push_Mem : public Chuck_Instr_Unary_Op
{
public:
    Chuck_Instr_Reg_Push_Mem( t_CKUINT src, t_CKBOOL use_base = FALSE )
    { this->set( src ); base = use_base; }

public:
    virtual void execute( Chuck_VM * vm, Chuck_VM_Shred * shred );
    virtual const char * params() const
    { static char buffer[256];
      sprintf( buffer, "src=%ld, base=%ld", m_val, base );
      return buffer; }

protected:
    // use global stack base
    t_CKBOOL base;
};




//-----------------------------------------------------------------------------
// name: struct Chuck_Instr_Reg_Push_Mem2
// desc: push a t_CKFLOAT variable from mem stack to reg stack
//-----------------------------------------------------------------------------
struct Chuck_Instr_Reg_Push_Mem2 : public Chuck_Instr_Unary_Op
{
public:
    Chuck_Instr_Reg_Push_Mem2( t_CKUINT src, t_CKBOOL use_base = FALSE )
    { this->set( src ); base = use_base; }

public:
    virtual void execute( Chuck_VM * vm, Chuck_VM_Shred * shred );
    virtual const char * params() const
    { static char buffer[256];
      sprintf( buffer, "src=%ld, base=%ld", m_val, base );
      return buffer; }

protected:
    // use global stack base
    t_CKBOOL base;
};




//-----------------------------------------------------------------------------
// name: struct Chuck_Instr_Reg_Push_Mem4
// desc: push a t_CKCOMPLEX variable from mem stack to reg stack
//-----------------------------------------------------------------------------
struct Chuck_Instr_Reg_Push_Mem4 : public Chuck_Instr_Unary_Op
{
public:
    Chuck_Instr_Reg_Push_Mem4( t_CKUINT src, t_CKBOOL use_base = FALSE )
    { this->set( src ); base = use_base; }

public:
    virtual void execute( Chuck_VM * vm, Chuck_VM_Shred * shred );
    virtual const char * params() const
    { static char buffer[256];
      sprintf( buffer, "src=%ld, base=%ld", m_val, base );
      return buffer; }

protected:
    // use global stack base
    t_CKBOOL base;
};




//-----------------------------------------------------------------------------
// name: struct Chuck_Instr_Reg_Push_Mem_Vec3
// desc: push a t_CKVEC3 variable from mem stack to reg stack
//-----------------------------------------------------------------------------
struct Chuck_Instr_Reg_Push_Mem_Vec3 : public Chuck_Instr_Unary_Op
{
public:
    Chuck_Instr_Reg_Push_Mem_Vec3( t_CKUINT src, t_CKBOOL use_base = FALSE )
    { this->set( src ); base = use_base; }
    
public:
    virtual void execute( Chuck_VM * vm, Chuck_VM_Shred * shred );
    virtual const char * params() const
    { static char buffer[256];
        sprintf( buffer, "src=%ld, base=%ld", m_val, base );
        return buffer; }
    
protected:
    // use global stack base
    t_CKBOOL base;
};




//-----------------------------------------------------------------------------
// name: struct Chuck_Instr_Reg_Push_Mem_Vec4
// desc: push a t_CKVEC4 variable from mem stack to reg stack
//-----------------------------------------------------------------------------
struct Chuck_Instr_Reg_Push_Mem_Vec4 : public Chuck_Instr_Unary_Op
{
public:
    Chuck_Instr_Reg_Push_Mem_Vec4( t_CKUINT src, t_CKBOOL use_base = FALSE )
    { this->set( src ); base = use_base; }
    
public:
    virtual void execute( Chuck_VM * vm, Chuck_VM_Shred * shred );
    virtual const char * params() const
    { static char buffer[256];
        sprintf( buffer, "src=%ld, base=%ld", m_val, base );
        return buffer; }
    
protected:
    // use global stack base
    t_CKBOOL base;
};




//-----------------------------------------------------------------------------
// name: struct Chuck_Instr_Reg_Push_Global
// desc: push a variable from global map to reg stack
//-----------------------------------------------------------------------------
struct Chuck_Instr_Reg_Push_Global : public Chuck_Instr_Unary_Op
{
public:
    Chuck_Instr_Reg_Push_Global( std::string name, te_GlobalType type )
    { this->set( 0 ); m_name = name; m_type = type; }

public:
    virtual void execute( Chuck_VM * vm, Chuck_VM_Shred * shred );
    virtual const char * params() const
    { static char buffer[256];
      sprintf( buffer, "name='%s'", m_name.c_str() );
      return buffer; }

public:
    std::string m_name;
    te_GlobalType m_type;
};




//-----------------------------------------------------------------------------
// name: struct Chuck_Instr_Reg_Push_Mem_Addr
// desc: push addr from mem stack to reg stack
//-----------------------------------------------------------------------------
struct Chuck_Instr_Reg_Push_Mem_Addr : public Chuck_Instr_Unary_Op
{
public:
    Chuck_Instr_Reg_Push_Mem_Addr( t_CKUINT src, t_CKBOOL use_base )
    { this->set( src ); base = use_base; }

public:
    virtual void execute( Chuck_VM * vm, Chuck_VM_Shred * shred );
    virtual const char * params() const
    { static char buffer[256];
      sprintf( buffer, "src=%ld, base=%ld", m_val, base );
      return buffer; }

protected:
    // use global stack base
    t_CKBOOL base;
};




//-----------------------------------------------------------------------------
// name: struct Chuck_Instr_Reg_Push_Global_Addr
// desc: push addr from global storage to reg stack
//-----------------------------------------------------------------------------
struct Chuck_Instr_Reg_Push_Global_Addr : public Chuck_Instr_Unary_Op
{
public:
    Chuck_Instr_Reg_Push_Global_Addr( std::string name, te_GlobalType type )
    { this->set( 0 ); m_name = name; m_type = type; }

public:
    virtual void execute( Chuck_VM * vm, Chuck_VM_Shred * shred );
    virtual const char * params() const
    { static char buffer[256];
      sprintf( buffer, "name='%s'", m_name.c_str() );
      return buffer; }

protected:
    std::string m_name;
    te_GlobalType m_type;
};




//-----------------------------------------------------------------------------
// name: struct Chuck_Instr_Reg_Push_Deref
// desc: push value from pointer
//       changed 1.3.1.0 to not use a separate size param; now int-only
//-----------------------------------------------------------------------------
struct Chuck_Instr_Reg_Push_Deref : public Chuck_Instr_Unary_Op
{
public:
    Chuck_Instr_Reg_Push_Deref( t_CKUINT src )
    { this->set( src ); }

public:
    virtual void execute( Chuck_VM * vm, Chuck_VM_Shred * shred );
};




//-----------------------------------------------------------------------------
// name: struct Chuck_Instr_Reg_Push_Deref2
// desc: push a t_CKFLOAT value from pointer
//-----------------------------------------------------------------------------
struct Chuck_Instr_Reg_Push_Deref2 : public Chuck_Instr_Unary_Op
{
public:
    Chuck_Instr_Reg_Push_Deref2( t_CKUINT src )
    { this->set( src ); }

public:
    virtual void execute( Chuck_VM * vm, Chuck_VM_Shred * shred );
};




//-----------------------------------------------------------------------------
// name: struct Chuck_Instr_Mem_Set_Imm
// desc: set a value unto mem stack
//-----------------------------------------------------------------------------
struct Chuck_Instr_Mem_Set_Imm : public Chuck_Instr
{
public:
    Chuck_Instr_Mem_Set_Imm( t_CKUINT offset, t_CKUINT val )
    { m_offset = offset; m_val = val; }
    
public:
    virtual void execute( Chuck_VM * vm, Chuck_VM_Shred * shred );
    virtual const char * params() const
    { static char buffer[256];
      sprintf( buffer, "offset=%ld, value=%ld", m_offset, m_val );
      return buffer; }

protected:
    t_CKUINT m_offset;
    t_CKUINT m_val;
};




//-----------------------------------------------------------------------------
// name: struct Chuck_Instr_Mem_Set_Imm2
// desc: set a value unto mem stack
//-----------------------------------------------------------------------------
struct Chuck_Instr_Mem_Set_Imm2 : public Chuck_Instr_Unary_Op
{
public:
    Chuck_Instr_Mem_Set_Imm2( t_CKUINT offset, t_CKFLOAT val )
    { m_offset = offset; m_val = val; }
    
public:
    virtual void execute( Chuck_VM * vm, Chuck_VM_Shred * shred );
    virtual const char * params() const
    { static char buffer[256];
      sprintf( buffer, "offset=%ld, value=%f", m_offset, m_val );
      return buffer; }

protected:
    t_CKUINT m_offset;
    t_CKFLOAT m_val;
};




//-----------------------------------------------------------------------------
// name: struct Chuck_Instr_Mem_Push_Imm
// desc: push a value unto mem stack
//-----------------------------------------------------------------------------
struct Chuck_Instr_Mem_Push_Imm : public Chuck_Instr_Unary_Op
{
public:
    Chuck_Instr_Mem_Push_Imm( t_CKUINT src )
    { this->set( src ); }
    
public:
    virtual void execute( Chuck_VM * vm, Chuck_VM_Shred * shred );
};



//-----------------------------------------------------------------------------
// name: struct Chuck_Instr_Mem_Push_Imm2
// desc: push a t_CKFLOAT value unto mem stack
//-----------------------------------------------------------------------------
struct Chuck_Instr_Mem_Push_Imm2 : public Chuck_Instr_Unary_Op2
{
public:
    Chuck_Instr_Mem_Push_Imm2( t_CKFLOAT src )
    { this->set( src ); }
    
public:
    virtual void execute( Chuck_VM * vm, Chuck_VM_Shred * shred );
};



//-----------------------------------------------------------------------------
// name: struct Chuck_Instr_Mem_Pop_Word
// desc: pop a value from mem stack
//-----------------------------------------------------------------------------
struct Chuck_Instr_Mem_Pop_Word : public Chuck_Instr
{
public:
    virtual void execute( Chuck_VM * vm, Chuck_VM_Shred * shred );
};




//-----------------------------------------------------------------------------
// name: struct Chuck_Instr_Mem_Pop_Word2
// desc: pop a value from mem stack
//-----------------------------------------------------------------------------
struct Chuck_Instr_Mem_Pop_Word2 : public Chuck_Instr
{
public:
    virtual void execute( Chuck_VM * vm, Chuck_VM_Shred * shred );
};




//-----------------------------------------------------------------------------
// name: struct Chuck_Instr_Mem_Pop_Word3
// desc: pop a value from mem stack
//-----------------------------------------------------------------------------
struct Chuck_Instr_Mem_Pop_Word3 : public Chuck_Instr_Unary_Op
{
public:
    Chuck_Instr_Mem_Pop_Word3( t_CKUINT num ) { this->set( num ); }
    virtual void execute( Chuck_VM * vm, Chuck_VM_Shred * shred );
};




//-----------------------------------------------------------------------------
// name: struct Chuck_Instr_Nop
// desc: no op
//-----------------------------------------------------------------------------
struct Chuck_Instr_Nop : public Chuck_Instr
{
public:
    virtual void execute( Chuck_VM * vm, Chuck_VM_Shred * shred );
};




//-----------------------------------------------------------------------------
// name: struct Chuck_Instr_EOC
// desc: ...
//-----------------------------------------------------------------------------
struct Chuck_Instr_EOC : public Chuck_Instr
{
public:
    virtual void execute( Chuck_VM * vm, Chuck_VM_Shred * shred );
};




//-----------------------------------------------------------------------------
// name: struct Chuck_Instr_Alloc_Word
// desc: alloc local - leaves addr on operand stack
//-----------------------------------------------------------------------------
struct Chuck_Instr_Alloc_Word : public Chuck_Instr_Unary_Op
{
public:
    // (added 1.3.0.0 -- is_object)
    Chuck_Instr_Alloc_Word( t_CKUINT offset, t_CKBOOL is_object )
    { this->set( offset ); m_is_object = is_object; }
    
    // was this object reference? (added 1.3.0.0)
    t_CKBOOL m_is_object;
    
    virtual void execute( Chuck_VM * vm, Chuck_VM_Shred * shred );
};




//-----------------------------------------------------------------------------
// name: struct Chuck_Instr_Alloc_Word2
// desc: alloc local - leaves addr on operand stack
//-----------------------------------------------------------------------------
struct Chuck_Instr_Alloc_Word2 : public Chuck_Instr_Unary_Op
{
public:
    Chuck_Instr_Alloc_Word2( t_CKUINT offset )
    { this->set( offset ); }
    
    virtual void execute( Chuck_VM * vm, Chuck_VM_Shred * shred );
};




//-----------------------------------------------------------------------------
// name: struct Chuck_Instr_Alloc_Word4
// desc: alloc local - leaves addr on operand stack
//-----------------------------------------------------------------------------
struct Chuck_Instr_Alloc_Word4 : public Chuck_Instr_Unary_Op
{
public:
    Chuck_Instr_Alloc_Word4( t_CKUINT offset )
    { this->set( offset ); }

    virtual void execute( Chuck_VM * vm, Chuck_VM_Shred * shred );
};




//-----------------------------------------------------------------------------
// name: struct Chuck_Instr_Alloc_Vec3
// desc: alloc local - leaves addr on operand stack
//-----------------------------------------------------------------------------
struct Chuck_Instr_Alloc_Vec3 : public Chuck_Instr_Unary_Op
{
public:
    Chuck_Instr_Alloc_Vec3( t_CKUINT offset )
    { this->set( offset ); }
    
    virtual void execute( Chuck_VM * vm, Chuck_VM_Shred * shred );
};




//-----------------------------------------------------------------------------
// name: struct Chuck_Instr_Alloc_Vec4
// desc: alloc local - leaves addr on operand stack
//-----------------------------------------------------------------------------
struct Chuck_Instr_Alloc_Vec4 : public Chuck_Instr_Unary_Op
{
public:
    Chuck_Instr_Alloc_Vec4( t_CKUINT offset )
    { this->set( offset ); }
    
    virtual void execute( Chuck_VM * vm, Chuck_VM_Shred * shred );
};




//-----------------------------------------------------------------------------
// name: struct Chuck_Instr_Alloc_Member_Word
// desc: alloc member - leaves addr on operand stack
//-----------------------------------------------------------------------------
struct Chuck_Instr_Alloc_Member_Word : public Chuck_Instr_Unary_Op
{
public:
    Chuck_Instr_Alloc_Member_Word( t_CKUINT offset  )
    { this->set( offset ); }

    virtual void execute( Chuck_VM * vm, Chuck_VM_Shred * shred );
};




//-----------------------------------------------------------------------------
// name: struct Chuck_Instr_Alloc_Member_Word2
// desc: alloc member - leaves addr on operand stack
//-----------------------------------------------------------------------------
struct Chuck_Instr_Alloc_Member_Word2 : public Chuck_Instr_Unary_Op
{
public:
    Chuck_Instr_Alloc_Member_Word2( t_CKUINT offset  )
    { this->set( offset ); }

    virtual void execute( Chuck_VM * vm, Chuck_VM_Shred * shred );
};




//-----------------------------------------------------------------------------
// name: struct Chuck_Instr_Alloc_Member_Word4
// desc: alloc member - leaves addr on operand stack
//-----------------------------------------------------------------------------
struct Chuck_Instr_Alloc_Member_Word4 : public Chuck_Instr_Unary_Op
{
public:
    Chuck_Instr_Alloc_Member_Word4( t_CKUINT offset  )
    { this->set( offset ); }

    virtual void execute( Chuck_VM * vm, Chuck_VM_Shred * shred );
};




//-----------------------------------------------------------------------------
// name: struct Chuck_Instr_Alloc_Member_Vec3
// desc: alloc member - leaves addr on operand stack
//-----------------------------------------------------------------------------
struct Chuck_Instr_Alloc_Member_Vec3 : public Chuck_Instr_Unary_Op
{
public:
    Chuck_Instr_Alloc_Member_Vec3( t_CKUINT offset  )
    { this->set( offset ); }
    
    virtual void execute( Chuck_VM * vm, Chuck_VM_Shred * shred );
};




//-----------------------------------------------------------------------------
// name: struct Chuck_Instr_Alloc_Member_Vec4
// desc: alloc member - leaves addr on operand stack
//-----------------------------------------------------------------------------
struct Chuck_Instr_Alloc_Member_Vec4 : public Chuck_Instr_Unary_Op
{
public:
    Chuck_Instr_Alloc_Member_Vec4( t_CKUINT offset  )
    { this->set( offset ); }
    
    virtual void execute( Chuck_VM * vm, Chuck_VM_Shred * shred );
};




//-----------------------------------------------------------------------------
// name: struct Chuck_Instr_Alloc_Word_Global
// desc: alloc in vm global maps
//-----------------------------------------------------------------------------
struct Chuck_Instr_Alloc_Word_Global : public Chuck_Instr_Unary_Op
{
public:
    // (added 1.3.0.0 -- is_object)
<<<<<<< HEAD
    Chuck_Instr_Alloc_Word_External()
    { this->set( 0 ); m_stack_offset = 0; m_chuck_type = NULL;
      m_should_execute_ctors = FALSE; m_is_array = FALSE; }
=======
    Chuck_Instr_Alloc_Word_Global()
    { this->set( 0 ); }
>>>>>>> b1a739f9
    
    virtual const char * params() const
    { static char buffer[256];
      sprintf( buffer, "name='%s'", m_name.c_str() );
      return buffer; }
    
    // global name and type
    std::string m_name;
<<<<<<< HEAD
    te_ExternalType m_type;
    t_CKBOOL m_is_array;
    
    // for objects
    t_CKBOOL m_should_execute_ctors;
    t_CKUINT m_stack_offset;
    Chuck_Type * m_chuck_type;
=======
    te_GlobalType m_type;
>>>>>>> b1a739f9
    
    virtual void execute( Chuck_VM * vm, Chuck_VM_Shred * shred );
};




//-----------------------------------------------------------------------------
// name: struct Chuck_Instr_Instantiate_Object
// desc: instantiate object - leaves reference value on operand stack
//-----------------------------------------------------------------------------
struct Chuck_Instr_Instantiate_Object : public Chuck_Instr
{
public:
    Chuck_Instr_Instantiate_Object( Chuck_Type * t )
    { this->type = t; }

    virtual void execute( Chuck_VM * vm, Chuck_VM_Shred * shred );
    virtual const char * params() const;

public:
    Chuck_Type * type;
};




//-----------------------------------------------------------------------------
// name: struct Chuck_Instr_Pre_Constructor
// desc: preconstruct object
//-----------------------------------------------------------------------------
struct Chuck_Instr_Pre_Constructor : public Chuck_Instr
{
public:
    Chuck_Instr_Pre_Constructor( Chuck_VM_Code * pre, t_CKUINT offset )
    { pre_ctor = pre; this->stack_offset = offset; }

    virtual void execute( Chuck_VM * vm, Chuck_VM_Shred * shred );
    // virtual const char * params() const;

public:
    Chuck_VM_Code * pre_ctor;
    t_CKUINT stack_offset;
};




//-----------------------------------------------------------------------------
// name: struct Chuck_Instr_Pre_Ctor_Array_Top
// desc: preconstruct object in array (top)
//-----------------------------------------------------------------------------
struct Chuck_Instr_Pre_Ctor_Array_Top : public Chuck_Instr_Unary_Op
{
public:
    Chuck_Instr_Pre_Ctor_Array_Top( Chuck_Type * t )
    { this->type = t; }

    virtual void execute( Chuck_VM * vm, Chuck_VM_Shred * shred );
    virtual const char * params() const;

public:
    Chuck_Type * type;
};




//-----------------------------------------------------------------------------
// name: struct Chuck_Instr_Pre_Ctor_Array_Bottom
// desc: preconstruct object in array (bottom)
//-----------------------------------------------------------------------------
struct Chuck_Instr_Pre_Ctor_Array_Bottom : public Chuck_Instr_Unary_Op
{
    virtual void execute( Chuck_VM * vm, Chuck_VM_Shred * shred );
    // virtual const char * params() const;
};




//-----------------------------------------------------------------------------
// name: struct Chuck_Instr_Pre_Ctor_Array_Post
// desc: preconstruct object in array (clean up)
//-----------------------------------------------------------------------------
struct Chuck_Instr_Pre_Ctor_Array_Post : public Chuck_Instr
{
    virtual void execute( Chuck_VM * vm, Chuck_VM_Shred * shred );
    // virtual const char * params() const;
};




//-----------------------------------------------------------------------------
// name: struct Chuck_Instr_Array_Prepend
// desc: ...
//-----------------------------------------------------------------------------
struct Chuck_Instr_Array_Prepend : public Chuck_Instr_Unary_Op
{
    Chuck_Instr_Array_Prepend( t_CKUINT size ) { set( size ); }
    virtual void execute( Chuck_VM * vm, Chuck_VM_Shred * shred );
    // virtual const char * params() const;
};




//-----------------------------------------------------------------------------
// name: struct Chuck_Instr_Array_Append
// desc: ...
//-----------------------------------------------------------------------------
struct Chuck_Instr_Array_Append : public Chuck_Instr_Unary_Op
{
    Chuck_Instr_Array_Append( t_CKUINT size ) { set( size ); }
    virtual void execute( Chuck_VM * vm, Chuck_VM_Shred * shred );
    // virtual const char * params() const;
};




//-----------------------------------------------------------------------------
// name: struct Chuck_Instr_Assign_String
// desc: assign primitive (string)
//-----------------------------------------------------------------------------
struct Chuck_Instr_Assign_String : public Chuck_Instr
{
public:
    virtual void execute( Chuck_VM * vm, Chuck_VM_Shred * shred );
};




//-----------------------------------------------------------------------------
// name: struct Chuck_Instr_Assign_Primitive
// desc: assign primitive (word)
//-----------------------------------------------------------------------------
struct Chuck_Instr_Assign_Primitive : public Chuck_Instr
{
public:
    virtual void execute( Chuck_VM * vm, Chuck_VM_Shred * shred );
};




//-----------------------------------------------------------------------------
// name: struct Chuck_Instr_Assign_Primitive2
// desc: assign primitive (2 word)
//-----------------------------------------------------------------------------
struct Chuck_Instr_Assign_Primitive2 : public Chuck_Instr
{
public:
    virtual void execute( Chuck_VM * vm, Chuck_VM_Shred * shred );
};




//-----------------------------------------------------------------------------
// name: struct Chuck_Instr_Assign_Primitive4
// desc: assign primitive (4 word)
//-----------------------------------------------------------------------------
struct Chuck_Instr_Assign_Primitive4 : public Chuck_Instr
{
public:
    virtual void execute( Chuck_VM * vm, Chuck_VM_Shred * shred );
};




//-----------------------------------------------------------------------------
// name: struct Chuck_Instr_Assign_PrimitiveVec3
// desc: assign primitive (vec3)
//-----------------------------------------------------------------------------
struct Chuck_Instr_Assign_PrimitiveVec3 : public Chuck_Instr
{
public:
    virtual void execute( Chuck_VM * vm, Chuck_VM_Shred * shred );
};




//-----------------------------------------------------------------------------
// name: struct Chuck_Instr_Assign_PrimitiveVec4
// desc: assign primitive (vec4)
//-----------------------------------------------------------------------------
struct Chuck_Instr_Assign_PrimitiveVec4 : public Chuck_Instr
{
public:
    virtual void execute( Chuck_VM * vm, Chuck_VM_Shred * shred );
};




//-----------------------------------------------------------------------------
// name: struct Chuck_Instr_Assign_Object
// desc: assign object with reference counting and releasing previous reference
//-----------------------------------------------------------------------------
struct Chuck_Instr_Assign_Object : public Chuck_Instr
{
public:
    virtual void execute( Chuck_VM * vm, Chuck_VM_Shred * shred );
};




//-----------------------------------------------------------------------------
// name: struct Chuck_Instr_Assign_Object
// desc: map object with reference counting and releasing previous reference
//-----------------------------------------------------------------------------
struct Chuck_Instr_Assign_Object_To_Map : public Chuck_Instr_Unary_Op
{
public:
    Chuck_Instr_Assign_Object_To_Map( t_CKUINT size )
    { this->set( size ); }

public:
    virtual void execute( Chuck_VM * vm, Chuck_VM_Shred * shred );
};




//-----------------------------------------------------------------------------
// name: struct Chuck_Instr_AddRef_Object
// desc: added 1.3.0.0
//-----------------------------------------------------------------------------
struct Chuck_Instr_AddRef_Object : public Chuck_Instr
{
public:
    virtual void execute( Chuck_VM * vm, Chuck_VM_Shred * shred );
};




//-----------------------------------------------------------------------------
// name: struct Chuck_Instr_AddRef_Object2
// desc: added 1.3.0.0 -- instead of getting offset from reg stack,
//       this variant is given an offset, e.g., from emitter
//-----------------------------------------------------------------------------
struct Chuck_Instr_AddRef_Object2 : public Chuck_Instr_Unary_Op
{
public:
    Chuck_Instr_AddRef_Object2( t_CKUINT offset )
    { this->set( offset ); }
    
public:
    virtual void execute( Chuck_VM * vm, Chuck_VM_Shred * shred );
};




//-----------------------------------------------------------------------------
// name: struct Chuck_Instr_Reg_AddRef_Object3
// desc: added 1.3.0.0 -- does the ref add in-place
//-----------------------------------------------------------------------------
struct Chuck_Instr_Reg_AddRef_Object3 : public Chuck_Instr
{
public:
    virtual void execute( Chuck_VM * vm, Chuck_VM_Shred * shred );
};




//-----------------------------------------------------------------------------
// name: struct Chuck_Instr_Release_Object
// desc: ...
//-----------------------------------------------------------------------------
struct Chuck_Instr_Release_Object : public Chuck_Instr
{
public:
    virtual void execute( Chuck_VM * vm, Chuck_VM_Shred * shred );
};




//-----------------------------------------------------------------------------
// name: struct Chuck_Instr_Release_Object2
// desc: added 1.3.0.0 -- instead of getting offset from reg stack,
//       this variant is given an offset, e.g., from emitter
//-----------------------------------------------------------------------------
struct Chuck_Instr_Release_Object2 : public Chuck_Instr_Unary_Op
{
public:
    Chuck_Instr_Release_Object2( t_CKUINT offset )
    { this->set( offset ); }

public:
    virtual void execute( Chuck_VM * vm, Chuck_VM_Shred * shred );
};




//-----------------------------------------------------------------------------
// name: struct Chuck_Instr_Func_To_Code
// desc: Chuck_Func * to Chuck_VM_Code *
//-----------------------------------------------------------------------------
struct Chuck_Instr_Func_To_Code : public Chuck_Instr
{
public:
    virtual void execute( Chuck_VM * vm, Chuck_VM_Shred * shred );
};




//-----------------------------------------------------------------------------
// name: struct Chuck_Instr_Func_Call
// desc: user-defined function call
//-----------------------------------------------------------------------------
struct Chuck_Instr_Func_Call : public Chuck_Instr
{
public:
    virtual void execute( Chuck_VM * vm, Chuck_VM_Shred * shred );
};




//-----------------------------------------------------------------------------
// name: struct Chuck_Instr_Func_Call_Member
// desc: imported member function call with return
//-----------------------------------------------------------------------------
struct Chuck_Instr_Func_Call_Member : public Chuck_Instr_Unary_Op
{
public:
    Chuck_Instr_Func_Call_Member( t_CKUINT ret_size )
    { this->set( ret_size ); }

public:
    virtual void execute( Chuck_VM * vm, Chuck_VM_Shred * shred );
};




//-----------------------------------------------------------------------------
// name: struct Chuck_Instr_Func_Call_Static
// desc: imported static function call with return
//-----------------------------------------------------------------------------
struct Chuck_Instr_Func_Call_Static : public Chuck_Instr_Unary_Op
{
public:
    Chuck_Instr_Func_Call_Static( t_CKUINT ret_size )
    { this->set( ret_size ); }

public:
    virtual void execute( Chuck_VM * vm, Chuck_VM_Shred * shred );
};




//-----------------------------------------------------------------------------
// name: struct Chuck_Instr_Func_Return
// desc: ...
//-----------------------------------------------------------------------------
struct Chuck_Instr_Func_Return : public Chuck_Instr
{
public:
    virtual void execute( Chuck_VM * vm, Chuck_VM_Shred * shred );
};




//-----------------------------------------------------------------------------
// name: struct Chuck_Instr_Spork
// desc: ...
//-----------------------------------------------------------------------------
struct Chuck_Instr_Spork : public Chuck_Instr_Unary_Op
{
public:
    Chuck_Instr_Spork( t_CKUINT v = 0 ) { this->set( v ); }
public:
    virtual void execute( Chuck_VM * vm, Chuck_VM_Shred * shred );
};




//-----------------------------------------------------------------------------
// name: struct Chuck_Instr_Spork_Stmt
// desc: added 1.3.0.0 -- disable until further notice
//-----------------------------------------------------------------------------
//struct Chuck_Instr_Spork_Stmt : public Chuck_Instr_Unary_Op
//{
//public:
//    Chuck_Instr_Spork_Stmt( t_CKUINT v = 0 ) { this->set( v ); }
//public:
//    virtual void execute( Chuck_VM * vm, Chuck_VM_Shred * shred );
//};




//-----------------------------------------------------------------------------
// name: struct Chuck_Instr_Time_Advance
// desc: ...
//-----------------------------------------------------------------------------
struct Chuck_Instr_Time_Advance : public Chuck_Instr
{
public:
    virtual void execute( Chuck_VM * vm, Chuck_VM_Shred * shred );
};




//-----------------------------------------------------------------------------
// name: struct Chuck_Instr_Event_Wait
// desc: ...
//-----------------------------------------------------------------------------
struct Chuck_Instr_Event_Wait : public Chuck_Instr
{
public:
    virtual void execute( Chuck_VM * vm, Chuck_VM_Shred * shred );
};




//-----------------------------------------------------------------------------
// name: struct Chuck_Instr_Array_Init
// desc: for [ ... ] values
//-----------------------------------------------------------------------------
struct Chuck_Instr_Array_Init : public Chuck_Instr
{
public: // REFACTOR-2017: added env
    Chuck_Instr_Array_Init( Chuck_Env * env, Chuck_Type * the_type, t_CKINT length );
    virtual ~Chuck_Instr_Array_Init();

public:
    virtual void execute( Chuck_VM * vm, Chuck_VM_Shred * shred );
    virtual const char * params() const { return m_param_str; }

protected:
    Chuck_Type * m_type_ref;
    t_CKINT m_length;
    t_CKBOOL m_is_obj;
    char * m_param_str;
};




//-----------------------------------------------------------------------------
// name: struct Chuck_Instr_Array_Alloc
// desc: ...
//-----------------------------------------------------------------------------
struct Chuck_Instr_Array_Alloc : public Chuck_Instr
{
public: // REFACTOR-2017: added env
    Chuck_Instr_Array_Alloc( Chuck_Env * env, t_CKUINT depth, Chuck_Type * the_type,
        t_CKUINT offset, t_CKBOOL ref );
    virtual ~Chuck_Instr_Array_Alloc();

public:
    virtual void execute( Chuck_VM * vm, Chuck_VM_Shred * shred );
    virtual const char * params() const { return m_param_str; }

protected:
    t_CKUINT m_depth;
    Chuck_Type * m_type_ref;
    t_CKBOOL m_is_obj;
    char * m_param_str;
    t_CKUINT m_stack_offset;
    t_CKBOOL m_is_ref;
};




//-----------------------------------------------------------------------------
// name: struct Chuck_Instr_Array_Access
// desc: ...
//-----------------------------------------------------------------------------
struct Chuck_Instr_Array_Access : public Chuck_Instr
{
public:
    Chuck_Instr_Array_Access( t_CKUINT kind, t_CKUINT emit_addr, 
        t_CKUINT istr = FALSE )
    { m_kind = kind; m_emit_addr = emit_addr; m_istr = istr; }

public:
    virtual void execute( Chuck_VM * vm, Chuck_VM_Shred * shred );
    virtual const char * params() const
    { static char buffer[256];
      sprintf( buffer, "kind=%ld, emit_addr=%ld istr=%ld", 
               m_kind, m_emit_addr, m_istr );
      return buffer; }

protected:
    t_CKUINT m_kind;
    t_CKUINT m_emit_addr;
    t_CKUINT m_istr;
};




//-----------------------------------------------------------------------------
// name: struct Chuck_Instr_Array_Map_Access
// desc: ...
//-----------------------------------------------------------------------------
struct Chuck_Instr_Array_Map_Access : public Chuck_Instr
{
public:
    Chuck_Instr_Array_Map_Access( t_CKUINT kind, t_CKUINT emit_addr )
    { m_kind = kind; m_emit_addr = emit_addr; }

public:
    virtual void execute( Chuck_VM * vm, Chuck_VM_Shred * shred );
    virtual const char * params() const
    { static char buffer[256];
      sprintf( buffer, "kind=%ld, emit_addr=%ld", m_kind, m_emit_addr );
      return buffer; }

protected:
    t_CKUINT m_kind;
    t_CKUINT m_emit_addr;
};




//-----------------------------------------------------------------------------
// name: struct Chuck_Instr_Array_Access_Multi
// desc: ...
//-----------------------------------------------------------------------------
struct Chuck_Instr_Array_Access_Multi : public Chuck_Instr
{
public:
    Chuck_Instr_Array_Access_Multi( t_CKUINT depth, t_CKUINT kind, t_CKUINT emit_addr )
    { m_kind = kind; m_depth = depth; m_emit_addr = emit_addr; }
    // get the indice is associative map
    std::vector<t_CKBOOL> & indexIsAssociative() { return m_indexIsAssociative; }

public:
    virtual void execute( Chuck_VM * vm, Chuck_VM_Shred * shred );
    virtual const char * params() const
    { static char buffer[256];
      sprintf( buffer, "depth=%ld, kind=%ld, emit_addr=%ld", m_depth, m_kind, m_emit_addr );
      return buffer; }

protected:
    t_CKUINT m_depth;
    t_CKUINT m_kind;
    t_CKUINT m_emit_addr;
    
    // 1.3.1.0 list of types of indices
    std::vector<t_CKBOOL> m_indexIsAssociative;
};




//-----------------------------------------------------------------------------
// name: struct Chuck_Instr_Dot_Member_Data
// desc: access the member data of object by offset
//-----------------------------------------------------------------------------
struct Chuck_Instr_Dot_Member_Data : public Chuck_Instr
{
public:
    Chuck_Instr_Dot_Member_Data( t_CKUINT offset, t_CKUINT kind, t_CKUINT emit_addr )
    { m_offset = offset; m_kind = kind; m_emit_addr = emit_addr; }

public:
    virtual void execute( Chuck_VM * vm, Chuck_VM_Shred * shred );
    virtual const char * params() const
    { static char buffer[256];
      sprintf( buffer, "offset=%ld, kind=%ld, emit_addr=%ld", m_offset, m_kind, m_emit_addr );
      return buffer; }

protected:
    t_CKUINT m_offset;
    t_CKUINT m_kind;
    t_CKUINT m_emit_addr;
};




//-----------------------------------------------------------------------------
// name: struct Chuck_Instr_Dot_Member_Func
// desc: access the member function of object by offset
//-----------------------------------------------------------------------------
struct Chuck_Instr_Dot_Member_Func : public Chuck_Instr
{
public:
    Chuck_Instr_Dot_Member_Func( t_CKUINT offset )
    { m_offset = offset; }

public:
    virtual void execute( Chuck_VM * vm, Chuck_VM_Shred * shred );
    virtual const char * params() const
    { static char buffer[256];
      sprintf( buffer, "offset=%ld", m_offset );
      return buffer; }

protected:
    t_CKUINT m_offset;
};




//-----------------------------------------------------------------------------
// name: struct Chuck_Instr_Dot_Primitive_Func
// desc: access the member function of primitive type 1.3.5.3
//-----------------------------------------------------------------------------
struct Chuck_Instr_Dot_Primitive_Func : public Chuck_Instr
{
public:
    Chuck_Instr_Dot_Primitive_Func( t_CKUINT native_func )
    { m_native_func = native_func; }
    
public:
    virtual void execute( Chuck_VM * vm, Chuck_VM_Shred * shred );
    virtual const char * params() const
    { static char buffer[256];
        sprintf( buffer, "native_func=%ld", m_native_func );
        return buffer; }
    
protected:
    t_CKUINT m_native_func;
};




//-----------------------------------------------------------------------------
// name: struct Chuck_Instr_Dot_Static_Data
// desc: access the static data of object by offset
//-----------------------------------------------------------------------------
struct Chuck_Instr_Dot_Static_Data : public Chuck_Instr
{
public:
    Chuck_Instr_Dot_Static_Data( t_CKUINT offset, t_CKUINT size, t_CKUINT kind, t_CKUINT emit_addr )
    { m_offset = offset; m_size = size; m_kind = kind; m_emit_addr = emit_addr; }

public:
    virtual void execute( Chuck_VM * vm, Chuck_VM_Shred * shred );
    virtual const char * params() const
    { static char buffer[256];
      sprintf( buffer, "offset=%ld, size=%ld, kind=%ld, emit_addr=%ld", m_offset, m_size, m_kind, m_emit_addr );
      return buffer; }

protected:
    t_CKUINT m_offset;
    t_CKUINT m_size;
    t_CKUINT m_kind;
    t_CKUINT m_emit_addr;
};




//-----------------------------------------------------------------------------
// name: struct Chuck_Instr_Dot_Static_Import_Data
// desc: access the static data of object by pointer
//-----------------------------------------------------------------------------
struct Chuck_Instr_Dot_Static_Import_Data : public Chuck_Instr
{
public:
    Chuck_Instr_Dot_Static_Import_Data( void * addr, t_CKUINT kind, t_CKUINT emit_addr )
    { m_addr = addr; m_kind = kind; m_emit_addr = emit_addr; }

public:
    virtual void execute( Chuck_VM * vm, Chuck_VM_Shred * shred );
    virtual const char * params() const
    { static char buffer[256];
      sprintf( buffer, "addr=%ld, kind=%ld, emit_addr=%ld", (t_CKUINT)m_addr, m_kind, m_emit_addr );
      return buffer; }

protected:
    void * m_addr;
    t_CKUINT m_kind;
    t_CKUINT m_emit_addr;
};




//-----------------------------------------------------------------------------
// name: struct Chuck_Instr_Dot_Static_Func
// desc: access the static function of object
//-----------------------------------------------------------------------------
struct Chuck_Instr_Dot_Static_Func : public Chuck_Instr
{
public:
    Chuck_Instr_Dot_Static_Func( Chuck_Func * func )
    { m_func = func; }

public:
    virtual void execute( Chuck_VM * vm, Chuck_VM_Shred * shred );
    virtual const char * params() const
    { static char buffer[256];
      sprintf( buffer, "func=%ld", (t_CKUINT)m_func );
      return buffer; }

protected:
    Chuck_Func * m_func;
};




//-----------------------------------------------------------------------------
// name: struct Chuck_Instr_Dot_Cmp_First
// desc: access the complex value's first component
//-----------------------------------------------------------------------------
struct Chuck_Instr_Dot_Cmp_First : public Chuck_Instr
{
public:
    Chuck_Instr_Dot_Cmp_First( t_CKUINT is_mem, t_CKUINT emit_addr )
    { m_is_mem = is_mem; m_emit_addr = emit_addr; }

public:
    virtual void execute( Chuck_VM * vm, Chuck_VM_Shred * shred );
    virtual const char * params() const
    { static char buffer[256];
      sprintf( buffer, "is_mem=%ld, emit_addr=%ld", m_is_mem, m_emit_addr );
      return buffer; }

protected:
    t_CKUINT m_is_mem;
    t_CKUINT m_emit_addr;
};




//-----------------------------------------------------------------------------
// name: struct Chuck_Instr_Dot_Cmp_Second
// desc: access the complex value's second component
//-----------------------------------------------------------------------------
struct Chuck_Instr_Dot_Cmp_Second : public Chuck_Instr
{
public:
    Chuck_Instr_Dot_Cmp_Second( t_CKUINT is_mem, t_CKUINT emit_addr )
    { m_is_mem = is_mem; m_emit_addr = emit_addr; }

public:
    virtual void execute( Chuck_VM * vm, Chuck_VM_Shred * shred );
    virtual const char * params() const
    { static char buffer[256];
      sprintf( buffer, "is_mem=%ld, emit_addr=%ld", m_is_mem, m_emit_addr );
      return buffer; }

protected:
    t_CKUINT m_is_mem;
    t_CKUINT m_emit_addr;
};




//-----------------------------------------------------------------------------
// name: struct Chuck_Instr_Dot_Cmp_Third
// desc: access the complex value's third component
//-----------------------------------------------------------------------------
struct Chuck_Instr_Dot_Cmp_Third : public Chuck_Instr
{
public:
    Chuck_Instr_Dot_Cmp_Third( t_CKUINT is_mem, t_CKUINT emit_addr )
    { m_is_mem = is_mem; m_emit_addr = emit_addr; }
    
public:
    virtual void execute( Chuck_VM * vm, Chuck_VM_Shred * shred );
    virtual const char * params() const
    { static char buffer[256];
        sprintf( buffer, "is_mem=%ld, emit_addr=%ld", m_is_mem, m_emit_addr );
        return buffer; }
    
protected:
    t_CKUINT m_is_mem;
    t_CKUINT m_emit_addr;
};




//-----------------------------------------------------------------------------
// name: struct Chuck_Instr_Dot_Cmp_Fourth
// desc: access the complex value's second component
//-----------------------------------------------------------------------------
struct Chuck_Instr_Dot_Cmp_Fourth : public Chuck_Instr
{
public:
    Chuck_Instr_Dot_Cmp_Fourth( t_CKUINT is_mem, t_CKUINT emit_addr )
    { m_is_mem = is_mem; m_emit_addr = emit_addr; }
    
public:
    virtual void execute( Chuck_VM * vm, Chuck_VM_Shred * shred );
    virtual const char * params() const
    { static char buffer[256];
        sprintf( buffer, "is_mem=%ld, emit_addr=%ld", m_is_mem, m_emit_addr );
        return buffer; }
    
protected:
    t_CKUINT m_is_mem;
    t_CKUINT m_emit_addr;
};




//-----------------------------------------------------------------------------
// name: struct Chuck_Instr_ADC
// desc: ...
//-----------------------------------------------------------------------------
struct Chuck_Instr_ADC : public Chuck_Instr
{
public:
    virtual void execute( Chuck_VM * vm, Chuck_VM_Shred * shred );
};




//-----------------------------------------------------------------------------
// name: struct Chuck_Instr_DAC
// desc: ...
//-----------------------------------------------------------------------------
struct Chuck_Instr_DAC : public Chuck_Instr
{
public:
    virtual void execute( Chuck_VM * vm, Chuck_VM_Shred * shred );
};




//-----------------------------------------------------------------------------
// name: struct Chuck_Instr_Bunghole
// desc: ...
//-----------------------------------------------------------------------------
struct Chuck_Instr_Bunghole : public Chuck_Instr
{
public:
    virtual void execute( Chuck_VM * vm, Chuck_VM_Shred * shred );
};




//-----------------------------------------------------------------------------
// name: struct Chuck_Instr_Chout
// desc: ...
//-----------------------------------------------------------------------------
struct Chuck_Instr_Chout : public Chuck_Instr
{
public:
    virtual void execute( Chuck_VM * vm, Chuck_VM_Shred * shred );
};




//-----------------------------------------------------------------------------
// name: struct Chuck_Instr_Cherr
// desc: ...
//-----------------------------------------------------------------------------
struct Chuck_Instr_Cherr : public Chuck_Instr
{
public:
    virtual void execute( Chuck_VM * vm, Chuck_VM_Shred * shred );
};




//-----------------------------------------------------------------------------
// name: struct Chuck_Instr_UGen_Link
// desc: ...
//-----------------------------------------------------------------------------
struct Chuck_Instr_UGen_Link : public Chuck_Instr
{
public:
    Chuck_Instr_UGen_Link( t_CKBOOL isUpChuck = FALSE );
    
public:
    virtual void execute( Chuck_VM * vm, Chuck_VM_Shred * shred );
    
protected:
    t_CKBOOL m_isUpChuck;
};




//-----------------------------------------------------------------------------
// name: struct Chuck_Instr_UGen_Array_Link
// desc: link ugens where one or both operands are a ugen array
//-----------------------------------------------------------------------------
struct Chuck_Instr_UGen_Array_Link : public Chuck_Instr
{
public:
    Chuck_Instr_UGen_Array_Link( t_CKBOOL srcIsArray, t_CKBOOL dstIsArray ) :
    m_srcIsArray(srcIsArray), m_dstIsArray(dstIsArray)
    { }

    virtual void execute( Chuck_VM * vm, Chuck_VM_Shred * shred );
    
protected:
    t_CKBOOL m_srcIsArray, m_dstIsArray;
};




//-----------------------------------------------------------------------------
// name: struct Chuck_Instr_UGen_UnLink
// desc: ...
//-----------------------------------------------------------------------------
struct Chuck_Instr_UGen_UnLink : public Chuck_Instr
{
public:
    virtual void execute( Chuck_VM * vm, Chuck_VM_Shred * shred );
};




//-----------------------------------------------------------------------------
// name: struct Chuck_Instr_UGen_Ctrl
// desc: ...
//-----------------------------------------------------------------------------
struct Chuck_Instr_UGen_Ctrl : public Chuck_Instr
{
public:
    virtual void execute( Chuck_VM * vm, Chuck_VM_Shred * shred );
};




//-----------------------------------------------------------------------------
// name: struct Chuck_Instr_UGen_CGet
// desc: ...
//-----------------------------------------------------------------------------
struct Chuck_Instr_UGen_CGet : public Chuck_Instr
{
public:
    virtual void execute( Chuck_VM * vm, Chuck_VM_Shred * shred );
};




//-----------------------------------------------------------------------------
// name: struct Chuck_Instr_UGen_Ctrl2
// desc: ...
//-----------------------------------------------------------------------------
struct Chuck_Instr_UGen_Ctrl2 : public Chuck_Instr
{
public:
    virtual void execute( Chuck_VM * vm, Chuck_VM_Shred * shred );
};




//-----------------------------------------------------------------------------
// name: struct Chuck_Instr_UGen_CGet2
// desc: ...
//-----------------------------------------------------------------------------
struct Chuck_Instr_UGen_CGet2 : public Chuck_Instr
{
public:
    virtual void execute( Chuck_VM * vm, Chuck_VM_Shred * shred );
};




//-----------------------------------------------------------------------------
// name: struct Chuck_Instr_UGen_PMsg
// desc: ...
//-----------------------------------------------------------------------------
struct Chuck_Instr_UGen_PMsg : public Chuck_Instr
{
public:
    virtual void execute( Chuck_VM * vm, Chuck_VM_Shred * shred );
};




//-----------------------------------------------------------------------------
// name: struct Chuck_Instr_Cast_double2int
// desc: ...
//-----------------------------------------------------------------------------
struct Chuck_Instr_Cast_double2int : public Chuck_Instr
{
public:
    virtual void execute( Chuck_VM * vm, Chuck_VM_Shred * shred );
};




//-----------------------------------------------------------------------------
// name: struct Chuck_Instr_Cast_int2double
// desc: ...
//-----------------------------------------------------------------------------
struct Chuck_Instr_Cast_int2double : public Chuck_Instr
{
public:
    virtual void execute( Chuck_VM * vm, Chuck_VM_Shred * shred );
};




//-----------------------------------------------------------------------------
// name: struct Chuck_Instr_Cast_int2complex
// desc: ...
//-----------------------------------------------------------------------------
struct Chuck_Instr_Cast_int2complex : public Chuck_Instr
{
public:
    virtual void execute( Chuck_VM * vm, Chuck_VM_Shred * shred );
};




//-----------------------------------------------------------------------------
// name: struct Chuck_Instr_Cast_int2polar
// desc: ...
//-----------------------------------------------------------------------------
struct Chuck_Instr_Cast_int2polar : public Chuck_Instr
{
public:
    virtual void execute( Chuck_VM * vm, Chuck_VM_Shred * shred );
};




//-----------------------------------------------------------------------------
// name: struct Chuck_Instr_Cast_double2complex
// desc: ...
//-----------------------------------------------------------------------------
struct Chuck_Instr_Cast_double2complex : public Chuck_Instr
{
public:
    virtual void execute( Chuck_VM * vm, Chuck_VM_Shred * shred );
};




//-----------------------------------------------------------------------------
// name: struct Chuck_Instr_Cast_double2polar
// desc: ...
//-----------------------------------------------------------------------------
struct Chuck_Instr_Cast_double2polar : public Chuck_Instr
{
public:
    virtual void execute( Chuck_VM * vm, Chuck_VM_Shred * shred );
};




//-----------------------------------------------------------------------------
// name: struct Chuck_Instr_Cast_complex2polar
// desc: ...
//-----------------------------------------------------------------------------
struct Chuck_Instr_Cast_complex2polar : public Chuck_Instr
{
public:
    virtual void execute( Chuck_VM * vm, Chuck_VM_Shred * shred );
};




//-----------------------------------------------------------------------------
// name: struct Chuck_Instr_Cast_polar2complex
// desc: ...
//-----------------------------------------------------------------------------
struct Chuck_Instr_Cast_polar2complex : public Chuck_Instr
{
public:
    virtual void execute( Chuck_VM * vm, Chuck_VM_Shred * shred );
};




//-----------------------------------------------------------------------------
// name: struct Chuck_Instr_Cast_vec3tovec4
// desc: cast frmo vec3 to vec4
//-----------------------------------------------------------------------------
struct Chuck_Instr_Cast_vec3tovec4 : public Chuck_Instr
{
public:
    virtual void execute( Chuck_VM * vm, Chuck_VM_Shred * shred );
};




//-----------------------------------------------------------------------------
// name: struct Chuck_Instr_Cast_vec4tovec3
// desc: cast frmo vec4 to vec3
//-----------------------------------------------------------------------------
struct Chuck_Instr_Cast_vec4tovec3 : public Chuck_Instr
{
public:
    virtual void execute( Chuck_VM * vm, Chuck_VM_Shred * shred );
};




//-----------------------------------------------------------------------------
// name: struct Chuck_Instr_Cast_object2string
// desc: ...
//-----------------------------------------------------------------------------
struct Chuck_Instr_Cast_object2string : public Chuck_Instr
{
public:
    virtual void execute( Chuck_VM * vm, Chuck_VM_Shred * shred );
};




//-----------------------------------------------------------------------------
// name: struct Chuck_Instr_Op_string
// desc: ...
//-----------------------------------------------------------------------------
struct Chuck_Instr_Op_string : public Chuck_Instr_Unary_Op
{
public:
    Chuck_Instr_Op_string( t_CKUINT v ) { this->set( v ); }

public:
    virtual void execute( Chuck_VM * vm, Chuck_VM_Shred * shred );
};




//-----------------------------------------------------------------------------
// name: struct Chuck_Instr_Init_Loop_Counter
// desc: ...
//-----------------------------------------------------------------------------
struct Chuck_Instr_Init_Loop_Counter : public Chuck_Instr
{
public:
    virtual void execute( Chuck_VM * vm, Chuck_VM_Shred * shred );
};




//-----------------------------------------------------------------------------
// name: struct Chuck_Instr_Reg_Push_Loop_Counter_Deref
// desc: push topmost loop counter (1.3.5.3)
//-----------------------------------------------------------------------------
struct Chuck_Instr_Reg_Push_Loop_Counter_Deref : public Chuck_Instr
{
public:
    virtual void execute( Chuck_VM * vm, Chuck_VM_Shred * shred );
};




//-----------------------------------------------------------------------------
// name: struct Chuck_Instr_Dec_Loop_Counter
// desc: push topmost loop counter (1.3.5.3)
//-----------------------------------------------------------------------------
struct Chuck_Instr_Dec_Loop_Counter : public Chuck_Instr
{
public:
    virtual void execute( Chuck_VM * vm, Chuck_VM_Shred * shred );
};




//-----------------------------------------------------------------------------
// name: struct Chuck_Instr_Pop_Loop_Counter
// desc: ...
//-----------------------------------------------------------------------------
struct Chuck_Instr_Pop_Loop_Counter : public Chuck_Instr
{
public:
    virtual void execute( Chuck_VM * vm, Chuck_VM_Shred * shred );
};




//-----------------------------------------------------------------------------
// name: struct Chuck_Instr_IO_in_int
// desc: ...
//-----------------------------------------------------------------------------
struct Chuck_Instr_IO_in_int : public Chuck_Instr_Binary_Op
{
public:
    virtual void execute( Chuck_VM * vm, Chuck_VM_Shred * shred );
};




//-----------------------------------------------------------------------------
// name: struct Chuck_Instr_IO_in_float
// desc: ...
//-----------------------------------------------------------------------------
struct Chuck_Instr_IO_in_float : public Chuck_Instr_Binary_Op
{
public:
    virtual void execute( Chuck_VM * vm, Chuck_VM_Shred * shred );
};




//-----------------------------------------------------------------------------
// name: struct Chuck_Instr_IO_in_string
// desc: ...
//-----------------------------------------------------------------------------
struct Chuck_Instr_IO_in_string : public Chuck_Instr_Binary_Op
{
public:
    virtual void execute( Chuck_VM * vm, Chuck_VM_Shred * shred );
};




//-----------------------------------------------------------------------------
// name: struct Chuck_Instr_IO_out_int
// desc: ...
//-----------------------------------------------------------------------------
struct Chuck_Instr_IO_out_int : public Chuck_Instr_Binary_Op
{
public:
    virtual void execute( Chuck_VM * vm, Chuck_VM_Shred * shred );
};




//-----------------------------------------------------------------------------
// name: struct Chuck_Instr_IO_out_float
// desc: ...
//-----------------------------------------------------------------------------
struct Chuck_Instr_IO_out_float : public Chuck_Instr_Binary_Op
{
public:
    virtual void execute( Chuck_VM * vm, Chuck_VM_Shred * shred );
};




//-----------------------------------------------------------------------------
// name: struct Chuck_Instr_IO_out_string
// desc: ...
//-----------------------------------------------------------------------------
struct Chuck_Instr_IO_out_string : public Chuck_Instr_Binary_Op
{
public:
    virtual void execute( Chuck_VM * vm, Chuck_VM_Shred * shred );
};




//-----------------------------------------------------------------------------
// name: struct Chuck_Instr_Hack
// desc: ...
//-----------------------------------------------------------------------------
struct Chuck_Instr_Hack : public Chuck_Instr
{
public:
    Chuck_Instr_Hack( Chuck_Type * type );
    virtual ~Chuck_Instr_Hack();
    virtual void execute( Chuck_VM * vm, Chuck_VM_Shred * shred );
    virtual const char * params() const;

protected:
    Chuck_Type * m_type_ref;
};




//-----------------------------------------------------------------------------
// name: struct Chuck_Instr_Gack
// desc: ...
//-----------------------------------------------------------------------------
struct Chuck_Instr_Gack : public Chuck_Instr
{
public:
    Chuck_Instr_Gack( const std::vector<Chuck_Type *> & types );
    virtual ~Chuck_Instr_Gack();
    virtual void execute( Chuck_VM * vm, Chuck_VM_Shred * shred );
    virtual const char * params() const;

protected:
    std::vector<Chuck_Type *> m_type_refs;
};




// runtime functions (REFACTOR-2017: added overloads)
Chuck_Object * instantiate_and_initialize_object( Chuck_Type * type, Chuck_VM_Shred * shred );
Chuck_Object * instantiate_and_initialize_object( Chuck_Type * type, Chuck_VM * vm );
Chuck_Object * instantiate_and_initialize_object( Chuck_Type * type, Chuck_VM_Shred * shred, Chuck_VM * vm );
// initialize object using Type
t_CKBOOL initialize_object( Chuck_Object * obj, Chuck_Type * type );
// "throw exception" (halt current shred, print message)
void throw_exception(Chuck_VM_Shred * shred, const char * name);
void throw_exception(Chuck_VM_Shred * shred, const char * name, t_CKINT desc);
void throw_exception(Chuck_VM_Shred * shred, const char * name, t_CKFLOAT desc);
void throw_exception(Chuck_VM_Shred * shred, const char * name, const char * desc);


// define SP offset
#define push_( sp, val )         *(sp) = (val); (sp)++
#define push_float( sp, val )    *((t_CKFLOAT *&)sp) = (val); ((t_CKFLOAT *&)sp)++
#define push_complex( sp, val )  *((t_CKCOMPLEX *&)sp) = (val); ((t_CKCOMPLEX *&)sp)++
#define push_vec3( sp, val )     *((t_CKVEC3 *&)sp) = (val); ((t_CKVEC3 *&)sp)++
#define push_vec4( sp, val )     *((t_CKVEC4 *&)sp) = (val); ((t_CKVEC4 *&)sp)++
#define pop_( sp, n )            sp -= (n)
#define val_( sp )               *(sp)

// stack overflow detection
#define overflow_( stack )       ( stack->sp > stack->sp_max )
#define underflow_( stack )      ( stack->sp < stack->stack )




#endif<|MERGE_RESOLUTION|>--- conflicted
+++ resolved
@@ -2675,14 +2675,9 @@
 {
 public:
     // (added 1.3.0.0 -- is_object)
-<<<<<<< HEAD
-    Chuck_Instr_Alloc_Word_External()
+    Chuck_Instr_Alloc_Word_Global()
     { this->set( 0 ); m_stack_offset = 0; m_chuck_type = NULL;
       m_should_execute_ctors = FALSE; m_is_array = FALSE; }
-=======
-    Chuck_Instr_Alloc_Word_Global()
-    { this->set( 0 ); }
->>>>>>> b1a739f9
     
     virtual const char * params() const
     { static char buffer[256];
@@ -2691,17 +2686,13 @@
     
     // global name and type
     std::string m_name;
-<<<<<<< HEAD
-    te_ExternalType m_type;
+    te_GlobalType m_type;
     t_CKBOOL m_is_array;
     
     // for objects
     t_CKBOOL m_should_execute_ctors;
     t_CKUINT m_stack_offset;
     Chuck_Type * m_chuck_type;
-=======
-    te_GlobalType m_type;
->>>>>>> b1a739f9
     
     virtual void execute( Chuck_VM * vm, Chuck_VM_Shred * shred );
 };
