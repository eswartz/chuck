--- conflicted
+++ resolved
@@ -234,12 +234,9 @@
     virtual void zero() = 0; // zero (all)
     // get map keys | added (1.4.2.0) nshaheed
     virtual void get_keys( std::vector<std::string> & keys ) = 0;
-<<<<<<< HEAD
     // reverse array order | added (1.4.2.0) azaday
     virtual void reverse() = 0;
-=======
     virtual void shuffle() = 0;
->>>>>>> cc1cd56f
 
     Chuck_Type * m_array_type;
 };
@@ -282,12 +279,9 @@
     virtual t_CKINT data_type_kind( ) { return CHUCK_ARRAY4_DATAKIND; }
     // get map keys | added (1.4.2.0) nshaheed
     virtual void get_keys( std::vector<std::string> & keys );
-<<<<<<< HEAD
     // reverse array order | added (1.4.2.0) azaday
     virtual void reverse();
-=======
     virtual void shuffle();
->>>>>>> cc1cd56f
 
 public:
     std::vector<t_CKUINT> m_vector;
@@ -338,12 +332,9 @@
     virtual t_CKINT data_type_kind( ) { return CHUCK_ARRAY8_DATAKIND; }
     // get map keys | added (1.4.2.0) nshaheed
     virtual void get_keys( std::vector<std::string> & keys );
-<<<<<<< HEAD
     // reverse array order | added (1.4.2.0) azaday
     virtual void reverse();
-=======
     virtual void shuffle();
->>>>>>> cc1cd56f
 
 public:
     std::vector<t_CKFLOAT> m_vector;
@@ -390,12 +381,9 @@
     virtual t_CKINT data_type_kind( ) { return CHUCK_ARRAY16_DATAKIND; }
     // get map keys | added (1.4.2.0) nshaheed
     virtual void get_keys( std::vector<std::string> & keys );
-<<<<<<< HEAD
     // reverse array order | added (1.4.2.0) azaday
     virtual void reverse();
-=======
     virtual void shuffle();
->>>>>>> cc1cd56f
 
 public:
     std::vector<t_CKCOMPLEX> m_vector;
@@ -442,12 +430,9 @@
     virtual t_CKINT data_type_kind( ) { return CHUCK_ARRAY24_DATAKIND; }
     // get map keys | added (1.4.2.0) nshaheed
     virtual void get_keys( std::vector<std::string> & keys );
-<<<<<<< HEAD
     // reverse array order | added (1.4.2.0) azaday
     virtual void reverse();
-=======
     virtual void shuffle();
->>>>>>> cc1cd56f
 
 public:
     std::vector<t_CKVEC3> m_vector;
@@ -492,12 +477,9 @@
     virtual t_CKINT data_type_kind( ) { return CHUCK_ARRAY32_DATAKIND; }
     // get map keys | added (1.4.1.2) nshaheed
     virtual void get_keys( std::vector<std::string> & keys );
-<<<<<<< HEAD
     // reverse array order | added (1.4.2.0) azaday
     virtual void reverse();
-=======
     virtual void shuffle();
->>>>>>> cc1cd56f
 
 public:
     std::vector<t_CKVEC4> m_vector;
