--- conflicted
+++ resolved
@@ -391,8 +391,6 @@
 struct Chuck_Listen_For_External_Event_Request;
 struct Chuck_Set_External_String_Request;
 struct Chuck_Get_External_String_Request;
-<<<<<<< HEAD
-=======
 struct Chuck_Set_External_Int_Array_Request;
 struct Chuck_Get_External_Int_Array_Request;
 struct Chuck_Set_External_Int_Array_Value_Request;
@@ -407,16 +405,12 @@
 struct Chuck_Get_External_Associative_Float_Array_Value_Request;
 
 // Forward references for external storage
->>>>>>> dc93f4d5
 struct Chuck_External_Int_Container;
 struct Chuck_External_Float_Container;
 struct Chuck_External_String_Container;
 struct Chuck_External_Event_Container;
 struct Chuck_External_UGen_Container;
-<<<<<<< HEAD
-=======
 struct Chuck_External_Array_Container;
->>>>>>> dc93f4d5
 
 
 
@@ -434,10 +428,6 @@
     get_external_float_request,
     set_external_string_request,
     get_external_string_request,
-<<<<<<< HEAD
-    signal_external_event_request,
-    listen_for_external_event_request,
-=======
     // events
     signal_external_event_request,
     listen_for_external_event_request,
@@ -456,7 +446,6 @@
     set_external_associative_float_array_value_request,
     get_external_associative_float_array_value_request,
     // shreds
->>>>>>> dc93f4d5
     spork_shred_request
 };
 
@@ -478,10 +467,6 @@
         Chuck_Get_External_Float_Request * getFloatRequest;
         Chuck_Set_External_String_Request * setStringRequest;
         Chuck_Get_External_String_Request * getStringRequest;
-<<<<<<< HEAD
-        Chuck_Signal_External_Event_Request * signalEventRequest;
-        Chuck_Listen_For_External_Event_Request * listenForEventRequest;
-=======
         // events
         Chuck_Signal_External_Event_Request * signalEventRequest;
         Chuck_Listen_For_External_Event_Request * listenForEventRequest;
@@ -500,7 +485,6 @@
         Chuck_Set_External_Associative_Float_Array_Value_Request * setAssociativeFloatArrayValueRequest;
         Chuck_Get_External_Associative_Float_Array_Value_Request * getAssociativeFloatArrayValueRequest;
         // shreds
->>>>>>> dc93f4d5
         Chuck_VM_Shred * shred;
     };
 
@@ -601,8 +585,6 @@
     t_CKBOOL stop_listening_for_external_event( std::string name, void (* callback)(void) );
     
     t_CKBOOL get_external_ugen_samples( std::string name, SAMPLE * buffer, int numFrames );
-<<<<<<< HEAD
-=======
     
     t_CKBOOL set_external_int_array( std::string name, t_CKINT arrayValues[], t_CKUINT numValues );
     t_CKBOOL get_external_int_array( std::string name, void (* callback)(t_CKINT[], t_CKUINT));
@@ -617,7 +599,6 @@
     t_CKBOOL get_external_float_array_value( std::string name, t_CKUINT index, void (* callback)(t_CKFLOAT) );
     t_CKBOOL set_external_associative_float_array_value( std::string name, std::string key, t_CKFLOAT value );
     t_CKBOOL get_external_associative_float_array_value( std::string name, std::string key, void (* callback)(t_CKFLOAT) );
->>>>>>> dc93f4d5
     
 public:
     // REFACTOR-2017: externally accessible variables.
@@ -645,13 +626,10 @@
     Chuck_UGen * get_external_ugen( std::string name );
     Chuck_UGen * * get_ptr_to_external_ugen( std::string name );
     
-<<<<<<< HEAD
-=======
     t_CKBOOL init_external_array( std::string name, Chuck_Type * type, te_ExternalType arr_type );
     Chuck_Object * get_external_array( std::string name );
     Chuck_Object * * get_ptr_to_external_array( std::string name );
     
->>>>>>> dc93f4d5
     t_CKBOOL should_call_external_ctor( std::string name, te_ExternalType type );
     void external_ctor_was_called( std::string name, te_ExternalType type );
     
@@ -731,10 +709,7 @@
     std::map< std::string, Chuck_External_String_Container * > m_external_strings;
     std::map< std::string, Chuck_External_Event_Container * > m_external_events;
     std::map< std::string, Chuck_External_UGen_Container * > m_external_ugens;
-<<<<<<< HEAD
-=======
     std::map< std::string, Chuck_External_Array_Container * > m_external_arrays;
->>>>>>> dc93f4d5
     
     XCircleBuffer< Chuck_External_Request > m_external_request_queue;
 };
