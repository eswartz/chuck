/*----------------------------------------------------------------------------
  ChucK Concurrent, On-the-fly Audio Programming Language
    Compiler and Virtual Machine

  Copyright (c) 2004 Ge Wang and Perry R. Cook.  All rights reserved.
    http://chuck.stanford.edu/
    http://chuck.cs.princeton.edu/

  This program is free software; you can redistribute it and/or modify
  it under the terms of the GNU General Public License as published by
  the Free Software Foundation; either version 2 of the License, or
  (at your option) any later version.

  This program is distributed in the hope that it will be useful,
  but WITHOUT ANY WARRANTY; without even the implied warranty of
  MERCHANTABILITY or FITNESS FOR A PARTICULAR PURPOSE.  See the
  GNU General Public License for more details.

  You should have received a copy of the GNU General Public License
  along with this program; if not, write to the Free Software
  Foundation, Inc., 59 Temple Place, Suite 330, Boston, MA 02111-1307
  U.S.A.
-----------------------------------------------------------------------------*/

//-----------------------------------------------------------------------------
// name: util_string.cpp
// desc: string functions utility
//
// author: Ge Wang (ge@ccrma.stanford.edu | gewang@cs.princeton.edu)
//         Spencer Salazar (spencer@ccrma.stanford.edu)
// date: Summer 2005
//-----------------------------------------------------------------------------
#include "util_string.h"
#include "chuck_errmsg.h"

#ifdef __PLATFORM_WIN32__
#include <Windows.h>
#endif // __PLATFORM_WIN32__

#include <limits.h>

#include <stdio.h>
using namespace std;



//-----------------------------------------------------------------------------
// name: itoa()
// desc: ...
//-----------------------------------------------------------------------------
string itoa( t_CKINT val )
{
    char buffer[128];
#ifdef _WIN64
    snprintf( buffer, 128, "%lld", val );
#else
    snprintf( buffer, 128, "%ld", val );
#endif
    return string(buffer);
}



//-----------------------------------------------------------------------------
// name: ftoa()
// desc: ...
//-----------------------------------------------------------------------------
string ftoa( t_CKFLOAT val, t_CKUINT precision )
{
    char str[32];
    char buffer[128];
    if( precision > 32 ) precision = 32;
    snprintf( str, 32, "%%.%lif", (long)precision );
    snprintf( buffer, 128, str, val );
    return string(buffer);
}




//-----------------------------------------------------------------------------
// name: tolower()
// desc: ...
//-----------------------------------------------------------------------------
string tolower( const string & str )
{
    string s = str;
    t_CKUINT len = s.length();

    // loop
    for( t_CKUINT i = 0; i < len; i++ )
        if( s[i] >= 'A' && s[i] <= 'Z' )
            s[i] += 32;

    return s;
}




//-----------------------------------------------------------------------------
// name: toupper()
// desc: ...
//-----------------------------------------------------------------------------
string toupper( const string & str )
{
    string s = str;
    t_CKUINT len = s.length();

    // loop
    for( t_CKUINT i = 0; i < len; i++ )
        if( s[i] >= 'a' && s[i] <= 'z' )
            s[i] -= 32;

    return s;
}




//-----------------------------------------------------------------------------
// name: trim()
// desc: ...
//-----------------------------------------------------------------------------
string trim( const string & val )
{
    // two ends
    t_CKINT start = 0;
    t_CKINT end = val.length() - 1;

    // left trim
    for( start = 0; start < end; start++ )
    {
        // non-white space
        if( val[start] != ' ' && val[start] != '\t' )
            break;
    }

    // if start > end, then all white space
    if( start > end ) return "";

    // right trim
    for( ; end >= start; end-- )
    {
        // non-white space
        if( val[end] != ' ' && val[end] != '\t' )
            break;
    }

    // cannot be
    assert( end >= start );

    // return
    return val.substr( start, end - start + 1 );
}



//-----------------------------------------------------------------------------
// name: ltrim()
// desc: ...
//-----------------------------------------------------------------------------
string ltrim( const string & val )
{
    // two ends
    t_CKINT start = 0;
    t_CKINT end = val.length() - 1;

    // left trim
    for( start = 0; start < end; start++ )
    {
        // non-white space
        if( val[start] != ' ' && val[start] != '\t' )
            break;
    }

    // if start > end, then all white space
    if( start > end ) return "";

    // return
    return val.substr( start, end - start + 1 );
}




//-----------------------------------------------------------------------------
// name: rtrim()
// desc: ...
//-----------------------------------------------------------------------------
string rtrim( const string & val )
{
    // two ends
    t_CKINT start = 0;
    t_CKINT end = val.length() - 1;

    // right trim
    for( ; end >= start; end-- )
    {
        // non-white space
        if( val[end] != ' ' && val[end] != '\t' )
            break;
    }

    // if end < start, then all white space
    if( end < start ) return "";

    // return
    return val.substr( start, end - start + 1 );
}




//-----------------------------------------------------------------------------
// name: extract_args()
// desc: extract argument from format filename:arg1:arg2:etc
//-----------------------------------------------------------------------------
t_CKBOOL extract_args( const string & token,
                       string & filename, vector<string> & args )
{
    // clear vector
    args.clear();
    // clear filename
    filename = "";

    // last : found pos
    t_CKINT prev_pos = 0;
    // curr : pos
    t_CKINT i = 0;

    string tmp;

    // copy and trim
    string s = trim( token );

    // ignore second character as arg separator if its : on Windows
    t_CKBOOL ignoreSecond = FALSE;
#ifdef __PLATFORM_WIN32__
    ignoreSecond = TRUE;
#endif // __PLATFORM_WIN32__

    // detect
    t_CKBOOL scan = FALSE;
    t_CKBOOL ret = TRUE;
    t_CKBOOL ignoreNext = FALSE;
    char * mask = NULL;
    for( i = 0; i < s.length(); i++ )
        if( s[i] == '\\' )
        {
            scan = TRUE;
            break;
        }

    // mad...
    if( scan )
    {
        mask = new char[s.length()];
        // zero
        memset(mask, 0, s.length()*sizeof(char));

        // loop through
        for( i = 0; i < s.length(); i++ )
        {
            // escape (tom and ge fixed this, which used to look for \\ then : and randomly incremented i)
            // added '/' 1.3.1.1
            // if( s[i] == ':' && (i+1) < s.length() && ( s[i+1] == '\\' || s[i+1] == '/' ) )
            // {
            //     mask[i] = 1;
            //     break; // added 1.3.1.1
            // }

            // 1.3.2.0: spencer and ge fixed this, requiring \ to escape :
            if( s[i] == '\\' && (i+1) < s.length() )
            {
                // check next char
                if( s[i+1] == ':' || s[i+1] == '\\' )
                {
                    // add
                    mask[i] = 1;
                    // skip next character
                    i++;
                }
                else
                {
                    // error: recognized escape target
                    CK_FPRINTF_STDERR( "[chuck]: unrecognized escape sequence: \\%c", s[i+1] );
                    // return false
                    ret = FALSE;
                    // go clean
                    goto done;
                }
            }
        }
    }

    // loop through
    for( i = 0; i < s.length(); i++ )
    {
        // check mask
        if( mask && mask[i] )
        {
            //CK_FPRINTF_STDERR( "skipping %c\n", s[i] );
            // mark the next as false
            ignoreNext = TRUE;
            // skip this one
            continue;
        }

        // look for :
        if( !ignoreNext && s[i] == ':' && !(ignoreSecond && i == 1))
        {
            // sanity
            if( i == 0 )
            {
                ret = FALSE;
                goto done;
            }

            // copy
            if( filename == "" )
                filename = tmp;
            else
                args.push_back( tmp );

            tmp = "";

            // update
            prev_pos = i + 1;
        }
        else
        {
            tmp.append(1, s[i]);
        }

        // reset
        ignoreNext = FALSE;
    }

    // get the remainder, if any
    if( tmp.length() )
    {
        // copy
        if( filename == "" )
            filename = tmp;
        else
            args.push_back( tmp );
    }

    // testing code - spencer 1.3.2.0
//    CK_FPRINTF_STDERR( "INPUT: %s\n", token.c_str() );
//    CK_FPRINTF_STDERR( "FILENAME: %s\n", filename.c_str() );
//    for(i = 0; i < args.size(); i++)
//        CK_FPRINTF_STDERR( "ARG: %s\n", args[i].c_str() );

done:
    // reclaim
    SAFE_DELETE_ARRAY( mask );

    return ret;
}




/* from http://developer.apple.com/library/mac/#qa/qa1549/_index.html */
#if !defined(__PLATFORM_WIN32__) && !defined(__EMSCRIPTEN__) && !defined(__ANDROID__) && !defined(__CHIP_MODE__)

#include <wordexp.h>
//-----------------------------------------------------------------------------
// name: expandTildePath()
// desc: expand ~ path, does not care whether path is valid or not
//-----------------------------------------------------------------------------
std::string expandTildePath( const std::string & path )
{
    wordexp_t we;
    // default is the original path
    std::string result = path;

    // search for pathnames matching pattern
    if( wordexp(path.c_str(), &we, 0 ) == 0 ) // success
    {
        // check results number
        if( we.we_wordc > 0 )
        {
            // number of matched pathnames
            result = we.we_wordv[0];
        }
        // free up
        wordfree( &we );
    }

    // return result
    return result;
}

#include <glob.h>
//-----------------------------------------------------------------------------
// name: globTildePath()
// desc: expand ~ path, making sure the path actually exists
//       adapted from CreatePathByExpandingTildePath below
//-----------------------------------------------------------------------------
std::string globTildePath( const std::string & path )
{
    glob_t globbuf;
    // default is the original path
    std::string result = path;

    // search for pathnames matching pattern
    if( glob(path.c_str(), GLOB_TILDE, NULL, &globbuf) == 0 ) // success
    {
        // number of matched pathnames
        if( globbuf.gl_pathc > 0 )
        {
            // copy
            result = globbuf.gl_pathv[0];
        }
        // free up
        globfree(&globbuf);
    }

    // return result
    return result;
}

// original
//char* CreatePathByExpandingTildePath(const char* path)
//{
//    glob_t globbuf;
//    char **v;
//    char *expandedPath = NULL, *result = NULL;
//
//    assert(path != NULL);
//
//    if (glob(path, GLOB_TILDE, NULL, &globbuf) == 0) //success
//    {
//        v = globbuf.gl_pathv; //list of matched pathnames
//        expandedPath = v[0]; //number of matched pathnames, gl_pathc == 1
//
//        size_t toCopy = strlen(expandedPath) + 1; //the extra char is for the null-termination
//        result = (char*)calloc(1, toCopy);
//        if(result)
//        {
//            //copy the null-termination as well
//            memcpy(result, expandedPath, toCopy);
//            // was: strncpy(result, expandedPath,strlen(expandedPath) + 1);
//            // which was generating a warning on linux/gcc
//            // warning: ‘char* strncpy(char*, const char*, size_t)’ specified
//            // bound depends on the length of the source argument [-Wstringop-overflow=]
//        }
//        globfree(&globbuf);
//    }
//
//    return result;
//}
#endif // not __PLATFORM_WIN32__ && __EMSCRIPTEN__ && __ANDROID__ && __CHIP_MODE__




//-----------------------------------------------------------------------------
// name: get_full_path()
// desc: get full path to file
//-----------------------------------------------------------------------------
std::string get_full_path( const std::string & fp )
{
#ifndef __PLATFORM_WIN32__

    char buf[PATH_MAX];
    char * result = realpath(fp.c_str(), buf);

    // try with .ck extension
    if(result == NULL && !str_endsin(fp.c_str(), ".ck"))
        result = realpath((fp + ".ck").c_str(), buf);

    if(result == NULL)
        return fp;
    else
        return buf;

#else //

    char buf[MAX_PATH];
    DWORD result = GetFullPathName(fp.c_str(), MAX_PATH, buf, NULL);

    // try with .ck extension
    if(result == 0 && !str_endsin(fp.c_str(), ".ck"))
        result = GetFullPathName((fp + ".ck").c_str(), MAX_PATH, buf, NULL);

    if(result == 0)
        return fp;
    else
        return normalize_directory_separator(buf);

#endif // __PLATFORM_WIN32__
}




//-----------------------------------------------------------------------------
// name: expand_filepath()
// desc: if possible return expand path (e.g., from the unix ~)
//-----------------------------------------------------------------------------
std::string expand_filepath( std::string & fp, t_CKBOOL ensurePathExists )
{
#if defined(__PLATFORM_WIN32__) || defined(__EMSCRIPTEN__) || defined(__ANDROID__) || defined(__CHIP_MODE__)
    // no expansion in Windows systems or Emscripten or Android or iOS
    return fp;
#else
    // expand ~ to full path
    if( ensurePathExists )
        return globTildePath( fp );
    else
        return expandTildePath( fp );
#endif
}




//-----------------------------------------------------------------------------
// name: extract_filepath_dir()
// desc: return the directory portion of a file path, excluding the filename
//-----------------------------------------------------------------------------
std::string extract_filepath_dir(std::string &filepath)
{
    char path_separator = '/';
<<<<<<< HEAD
    
//#ifdef __PLATFORM_WIN32__
=======

//#ifdef __WINDOWS_DS__
>>>>>>> 0af6e0de
//    path_separator = '\\';
//#else
//    path_separator = '/';
//#endif

    // if the last character is a slash, skip it
    t_CKINT i = filepath.rfind(path_separator);
    // if not separator found, return empty string
    if(i == std::string::npos)
        return "";
    // skip any/all extra trailing slashes
    while( i > 0 && filepath[i-1] == path_separator )
        i--;

    // change spencer 2014-7-17: include trailing slash
    return std::string(filepath, 0, i+1);
}




//-----------------------------------------------------------------------------
// file: dir_go_up()
// desc: return directory path 'numUp' levels up the chain
// added: ge 1.3.2.0
//-----------------------------------------------------------------------------
string dir_go_up( const string & dir, t_CKINT numUp )
{
    // separator
    char path_separator = '/';

    // sanity check
    if( numUp < 0 ) numUp = -numUp;

    // pos
    size_t pos = dir.length();

    // skip any trailing slashes
    while( pos > 0 && dir[pos-1] == path_separator )
        pos--;

    // loop
    while( numUp > 0 )
    {
        // find the last slash
        pos = dir.rfind( path_separator, pos-1 );
        // if no separator found, return empty string
        if (pos == string::npos)
            return "";
        // skip any extra slashes
        while( pos > 0 && dir[pos-1] == path_separator )
            pos--;
        if( pos == 0 )
            return "/";

        // TODO: what about windows?
        // TODO: what about windows network: with two backslashes? "\\\\"

        // decrement
        numUp--;
    }

    // otherwise
    // change spencer 2014-7-17: include trailing slash
    string str = string( dir, 0, pos );
    if( str[str.length()-1] != '/' ) str = str + "/";
    return str;
}




//-----------------------------------------------------------------------------
// name: parse_path_list()
// desc: split "x:y:z"-style path list into {"x","y","z"}
//-----------------------------------------------------------------------------
void parse_path_list( std::string & str, std::list<std::string> & lst )
{
#if defined(__PLATFORM_WIN32__)
    const char separator = ';';
#else
    const char separator = ':';
#endif
    std::string::size_type i = 0, last = 0;
    while( last < str.size() &&
          ( i = str.find( separator, last ) ) != std::string::npos )
    {
        lst.push_back( str.substr( last, i - last ) );
        last = i + 1;
    }

    lst.push_back( str.substr( last, str.size() - last ) );
}




//-----------------------------------------------------------------------------
// name: normalize_directory_separator()
// desc: unify directory separator to be consistent across platforms;
//       inside chuck, we are going with the single forward slash '/'
//       as the generic directory separator; other separators will
//       be converted to it
//-----------------------------------------------------------------------------
std::string normalize_directory_separator( const std::string & filepath )
{
#ifdef __PLATFORM_WIN32__
    std::string new_filepath = filepath;
    t_CKINT len = new_filepath.size();
    for(int i = 0; i < len; i++)
    {
        if( new_filepath[i] == '\\' ) new_filepath[i] = '/';
    }
    return new_filepath;
#else
    return filepath;
#endif // __PLATFORM_WIN32__
}




//-----------------------------------------------------------------------------
// name: str_endsin()
// desc: return true if the first string ends with the second
//-----------------------------------------------------------------------------
t_CKBOOL str_endsin( const char * str, const char * end )
{
    size_t len = strlen(str);
    size_t endlen = strlen(end);

    return strncmp(str+(len-endlen), end, endlen) == 0;
}




//-----------------------------------------------------------------------------
// name: is_absolute_path()
// desc: return true if path names an absolute path on the underlying platform
// added: 1.4.1.1 (ge)
//-----------------------------------------------------------------------------
t_CKBOOL is_absolute_path( const std::string & path )
{
#ifdef __PLATFORM_WIN32__
    // a little more involved in windows: [letter]:[/ or \]
    if( path.length() >= 3 && path[1] == ':' && ( path[2] == '\\' || path[2] == '/' ) )
    {
        // check drive letter (apparently windows limited to 26 drive letters)
        if( (path[0] >= 'a' && path[0] <= 'z') || (path[0] >= 'A' && path[0] <= 'Z') )
            return true;
    }
    // if we got here, then not absolute path
    return false;
#else
    // does the path begin with '/'?
    return( path.length() != 0 && path[0] == '/' );
#endif
}<|MERGE_RESOLUTION|>--- conflicted
+++ resolved
@@ -526,13 +526,8 @@
 std::string extract_filepath_dir(std::string &filepath)
 {
     char path_separator = '/';
-<<<<<<< HEAD
     
 //#ifdef __PLATFORM_WIN32__
-=======
-
-//#ifdef __WINDOWS_DS__
->>>>>>> 0af6e0de
 //    path_separator = '\\';
 //#else
 //    path_separator = '/';
