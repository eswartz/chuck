/*----------------------------------------------------------------------------
  ChucK Concurrent, On-the-fly Audio Programming Language
    Compiler and Virtual Machine

  Copyright (c) 2004 Ge Wang and Perry R. Cook.  All rights reserved.
    http://chuck.stanford.edu/
    http://chuck.cs.princeton.edu/

  This program is free software; you can redistribute it and/or modify
  it under the terms of the GNU General Public License as published by
  the Free Software Foundation; either version 2 of the License, or
  (at your option) any later version.

  This program is distributed in the hope that it will be useful,
  but WITHOUT ANY WARRANTY; without even the implied warranty of
  MERCHANTABILITY or FITNESS FOR A PARTICULAR PURPOSE.  See the
  GNU General Public License for more details.

  You should have received a copy of the GNU General Public License
  along with this program; if not, write to the Free Software
  Foundation, Inc., 59 Temple Place, Suite 330, Boston, MA 02111-1307
  U.S.A.
-----------------------------------------------------------------------------*/

//-----------------------------------------------------------------------------
// name: chuck_dl.cpp
// desc: chuck dynamic linking header
//
// authors: Ge Wang (ge@ccrma.stanford.edu | gewang@cs.princeton.edu)
//          Ari Lazier (alazier@cs.princeton.edu)
//          Spencer Salazar (spencer@ccrma.stanford.edu)
// mac os code based on apple's open source
//
// date: spring 2004 - 1.1
//       spring 2005 - 1.2
//-----------------------------------------------------------------------------
#include "chuck_dl.h"
#include "chuck_errmsg.h"
#include "chuck_type.h"
#include "chuck_instr.h"
#include "chuck_compile.h"
#include "chuck_vm.h"
#include "chuck.h"
#include <sstream>
using namespace std;




#if defined(__MACOSX_CORE__)
char g_default_chugin_path[] = "/usr/local/lib/chuck:/Library/Application Support/ChucK/ChuGins:~/Library/Application Support/ChucK/ChuGins";
#elif defined(__PLATFORM_WIN32__)
char g_default_chugin_path[] = "C:\\WINDOWS\\system32\\ChucK;C:\\Program Files\\ChucK\\chugins;C:\\Program Files (x86)\\ChucK\\chugins";
#else // Linux/Cygwin
char g_default_chugin_path[] = "/usr/local/lib/chuck";
#endif

char g_chugin_path_envvar[] = "CHUCK_CHUGIN_PATH";




//-----------------------------------------------------------------------------
// internal implementation of query functions
//-----------------------------------------------------------------------------



t_CKUINT ck_builtin_declversion() { return CK_DLL_VERSION; }



//-----------------------------------------------------------------------------
// name: ck_setname()
// desc: set the name of the module
//-----------------------------------------------------------------------------
void CK_DLL_CALL ck_setname( Chuck_DL_Query * query, const char * name )
{
    // set the name
    query->dll_name = name;
}




//-----------------------------------------------------------------------------
// name: ck_begin_class()
// desc: begin class/namespace, can be nexted
//-----------------------------------------------------------------------------
void CK_DLL_CALL ck_begin_class( Chuck_DL_Query * query, const char * name, const char * parent )
{
    // find parent mvar offset
    t_CKINT parent_offset = 0;
    if(parent && parent[0] != '\0')
    {
        a_Id_List parent_path = str2list( parent );
        if( !parent_path )
        {
            // error
            EM_error2( 0, "class import: ck_begin_class: unknown parent type '%s'",
                      query->curr_class->name.c_str(), name, parent );
            return;
        }

        Chuck_Type * ck_parent_type = type_engine_find_type( query->env(), parent_path );

        delete_id_list( parent_path );

        if( !ck_parent_type )
        {
            // error
            EM_error2( 0, "class import: ck_begin_class: unable to find parent type '%s'", ck_parent_type );
            return;
        }

        parent_offset = ck_parent_type->obj_size;
    }

    // push
    query->stack.push_back( query->curr_class );
    // allocate
    Chuck_DL_Class * c = new Chuck_DL_Class;

    // add class
    if( query->curr_class )
        // recursive
        query->curr_class->classes.push_back( c );
    // 1.3.2.0: do not save class for later import (will import it on class close)
//    else
//        // first level
//        query->classes.push_back( c );

    // remember info
    c->name = name;
    c->parent = parent;
    c->current_mvar_offset = parent_offset;

    // curr
    query->curr_class = c;
    query->curr_func = NULL;
}




//-----------------------------------------------------------------------------
// name: ck_add_ctor()
// desc: add constructor, can be followed by add_arg
//-----------------------------------------------------------------------------
void CK_DLL_CALL ck_add_ctor( Chuck_DL_Query * query, f_ctor ctor )
{
    // make sure there is class
    if( !query->curr_class )
    {
        // error
        EM_error2( 0, "class import: add_ctor invoked without begin_class..." );
        return;
    }

    // allocate
    Chuck_DL_Func * f = new Chuck_DL_Func;
    f->name = "[ctor]";
    f->type = "void";
    f->ctor = ctor;

    // add
    query->curr_class->ctors.push_back( f );
    query->curr_func = f;
}




//-----------------------------------------------------------------------------
// name: ck_add_dtor()
// add destructor, no args allowed
//-----------------------------------------------------------------------------
void CK_DLL_CALL ck_add_dtor( Chuck_DL_Query * query, f_dtor dtor )
{
    // make sure there is class
    if( !query->curr_class )
    {
        // error
        EM_error2( 0, "class import: add_dtor invoked without begin_class..." );
        return;
    }

    // make sure there are no duplicates
    if( query->curr_class->dtor )
    {
        // error
        EM_error2( 0, "class import: multiple dtor added ..." );
        return;
    }

    // allocate
    Chuck_DL_Func * f = new Chuck_DL_Func;
    f->name = "[dtor]";
    f->type = "void";
    f->dtor = dtor;

    // add
    query->curr_class->dtor = f;
    // set
    query->curr_func = NULL;
}




//-----------------------------------------------------------------------------
// name: ck_add_mfun()
// desc: add member function, can be followed by add_arg
//-----------------------------------------------------------------------------
void CK_DLL_CALL ck_add_mfun( Chuck_DL_Query * query, f_mfun addr,
                              const char * type, const char * name )
{
    // make sure there is class
    if( !query->curr_class )
    {
        // error
        EM_error2( 0, "class import: add_mfun invoked without begin_class..." );
        return;
    }

    // allocate
    Chuck_DL_Func * f = new Chuck_DL_Func;
    f->name = name;
    f->type = type;
    f->mfun = addr;

    // add
    query->curr_class->mfuns.push_back( f );
    query->curr_func = f;
}




//-----------------------------------------------------------------------------
// name: ck_add_sfun()
// desc: add static function, can be followed by add_arg
//-----------------------------------------------------------------------------
void CK_DLL_CALL ck_add_sfun( Chuck_DL_Query * query, f_sfun addr,
                              const char * type, const char * name )
{
    // make sure there is class
    if( !query->curr_class )
    {
        // error
        EM_error2( 0, "class import: add_sfun invoked without begin_class..." );
        return;
    }

    // allocate
    Chuck_DL_Func * f = new Chuck_DL_Func;
    f->name = name;
    f->type = type;
    f->sfun = addr;

    // add
    query->curr_class->sfuns.push_back( f );
    query->curr_func = f;
}




//-----------------------------------------------------------------------------
// name: ck_add_mvar()
// desc: add member var
//-----------------------------------------------------------------------------
t_CKUINT CK_DLL_CALL ck_add_mvar( Chuck_DL_Query * query,
                                  const char * type, const char * name,
                                  t_CKBOOL is_const )
{
    // make sure there is class
    if( !query->curr_class )
    {
        // error
        EM_error2( 0, "class import: add_mvar invoked without begin_class..." );
        return CK_INVALID_OFFSET;
    }

    a_Id_List path = str2list( type );
    if( !path )
    {
        // error
        EM_error2( 0, "class import: add_mvar: mvar %s.%s has unknown type '%s'",
                   query->curr_class->name.c_str(), name, type );
        return CK_INVALID_OFFSET;
    }

    Chuck_Type * ck_type = type_engine_find_type( query->env(), path );

    delete_id_list( path );

    if( !ck_type )
    {
        // error
        EM_error2( 0, "class import: add_mvar: unable to find type '%s'", type );
        return CK_INVALID_OFFSET;
    }

    // allocate
    Chuck_DL_Value * v = new Chuck_DL_Value;
    v->name = name;
    v->type = type;
    v->is_const = is_const;

    // add
    query->curr_class->mvars.push_back( v );
    query->curr_func = NULL;
    query->last_var = v;

    t_CKUINT offset = query->curr_class->current_mvar_offset;
    query->curr_class->current_mvar_offset = type_engine_next_offset( query->curr_class->current_mvar_offset,
                                                                      ck_type );

    return offset;
}




//-----------------------------------------------------------------------------
// name: ck_add_svar()
// desc: add static var
//-----------------------------------------------------------------------------
void CK_DLL_CALL ck_add_svar( Chuck_DL_Query * query, const char * type, const char * name,
                              t_CKBOOL is_const, void * addr )
{
    // make sure there is class
    if( !query->curr_class )
    {
        // error
        EM_error2( 0, "class import: add_svar invoked without begin_class..." );
        return;
    }

    // allocate
    Chuck_DL_Value * v = new Chuck_DL_Value;
    v->name = name;
    v->type = type;
    v->is_const = is_const;
    v->static_addr = addr;

    // add
    query->curr_class->svars.push_back( v );
    query->curr_func = NULL;

    query->last_var = v;
}




//-----------------------------------------------------------------------------
// name: ck_add_arg()
// desc: add argument to function
//-----------------------------------------------------------------------------
void CK_DLL_CALL ck_add_arg( Chuck_DL_Query * query, const char * type, const char * name )
{
    // make sure there is class
    if( !query->curr_class )
    {
        // error
        EM_error2( 0, "class import: add_arg invoked without begin_class..." );
        return;
    }

    // make sure there is function
    if( !query->curr_func )
    {
        // error
        EM_error2( 0, "class import: add_arg can only follow 'ctor', 'mfun', 'sfun', 'arg'..." );
        return;
    }

    // allocate
    Chuck_DL_Value * v = new Chuck_DL_Value;
    v->name = name;
    v->type = type;

    // add
    query->curr_func->args.push_back( v );
}




//-----------------------------------------------------------------------------
// name: ck_add_ugen_func()
// desc: (ugen only) add tick and pmsg functions
//-----------------------------------------------------------------------------
void CK_DLL_CALL ck_add_ugen_func( Chuck_DL_Query * query, f_tick ugen_tick, f_pmsg ugen_pmsg, t_CKUINT num_in, t_CKUINT num_out )
{
    // make sure there is class
    if( !query->curr_class )
    {
        // error
        EM_error2( 0, "class import: add_ugen_func invoked without begin_class..." );
        return;
    }

    // make sure tick not defined already
    if( query->curr_class->ugen_tick && ugen_tick )
    {
        // error
        EM_error2( 0, "class import: ugen_tick already defined..." );
        return;
    }

    // make sure pmsg not defined already
    if( query->curr_class->ugen_pmsg && ugen_pmsg )
    {
        // error
        EM_error2( 0, "class import: ugen_pmsg already defined..." );
        return;
    }

    // set
    if( ugen_tick ) query->curr_class->ugen_tick = ugen_tick;
    if( ugen_pmsg ) query->curr_class->ugen_pmsg = ugen_pmsg;
    query->curr_class->ugen_num_in = num_in;
    query->curr_class->ugen_num_out = num_out;
    query->curr_func = NULL;
}




//-----------------------------------------------------------------------------
// name: ck_add_ugen_funcf()
// desc: (ugen only) add tick and pmsg functions
//-----------------------------------------------------------------------------
void CK_DLL_CALL ck_add_ugen_funcf( Chuck_DL_Query * query, f_tickf ugen_tickf, f_pmsg ugen_pmsg, t_CKUINT num_in, t_CKUINT num_out )
{
    // make sure there is class
    if( !query->curr_class )
    {
        // error
        EM_error2( 0, "class import: add_ugen_func invoked without begin_class..." );
        return;
    }

    // make sure tick not defined already
    if( query->curr_class->ugen_tickf && ugen_tickf )
    {
        // error
        EM_error2( 0, "class import: ugen_tick already defined..." );
        return;
    }

    // make sure pmsg not defined already
    if( query->curr_class->ugen_pmsg && ugen_pmsg )
    {
        // error
        EM_error2( 0, "class import: ugen_pmsg already defined..." );
        return;
    }

    // set
    if( ugen_tickf ) query->curr_class->ugen_tickf = ugen_tickf;
    if( ugen_pmsg ) query->curr_class->ugen_pmsg = ugen_pmsg;
    query->curr_class->ugen_num_in = num_in;
    query->curr_class->ugen_num_out = num_out;
    query->curr_func = NULL;
}




//-----------------------------------------------------------------------------
// name: ck_add_ugen_funcf_auto_num_channels()
// desc: (ugen only) add tick and pmsg functions. specify num channels by vm.
//-----------------------------------------------------------------------------
void CK_DLL_CALL ck_add_ugen_funcf_auto_num_channels( Chuck_DL_Query * query,
    f_tickf ugen_tickf, f_pmsg ugen_pmsg )
{
    ck_add_ugen_funcf( query, ugen_tickf, ugen_pmsg,
        query->vm()->m_num_adc_channels,
        query->vm()->m_num_dac_channels
    );
}




//-----------------------------------------------------------------------------
// name: ck_add_ugen_ctrl()
// desc: (ugen only) add ctrl parameters
//-----------------------------------------------------------------------------
//void CK_DLL_CALL ck_add_ugen_ctrl( Chuck_DL_Query * query, f_ctrl ugen_ctrl, f_cget ugen_cget,
//                                   const char * type, const char * name )
//{
//    // this is no longer used
//    EM_error2( 0, "class import: obselete ck_add_ugen_ctrl invoked..." );
//    return;
//
//    // make sure there is class
//    if( !query->curr_class )
//    {
//        // error
//        EM_error2( 0, "class import: add_ugen_func invoked without begin_class..." );
//        return;
//    }
//
//    // allocate
//    Chuck_DL_Ctrl * c = new Chuck_DL_Ctrl;
//    c->name = name;
//    c->type = type;
//    c->ctrl = ugen_ctrl;
//    c->cget = ugen_cget;
//
//    // set
//    query->curr_func = NULL;
//}




//-----------------------------------------------------------------------------
// name: ck_end_class()
// desc: end class/namespace, compile it
//-----------------------------------------------------------------------------
t_CKBOOL CK_DLL_CALL ck_end_class( Chuck_DL_Query * query )
{
    // make sure there is class
    if( !query->curr_class )
    {
        // error
        EM_error2( 0, "class import: end_class invoked without begin_class..." );
        return FALSE;
    }

    // type check the class?
    // 1.3.2.0: import class into type engine if at top level
    if( query->stack.size() == 1 ) // top level class
    {
        if( !type_engine_add_class_from_dl( query->env(), query->curr_class ) )
        {
            EM_log(CK_LOG_SEVERE, "[chuck](DL): error importing class '%s' into type engine",
                   query->curr_class->name.c_str());

            // pop
            assert( query->stack.size() );
            query->curr_class = query->stack.back();
            query->stack.pop_back();

            return FALSE;
        }
    }

    // pop
    assert( query->stack.size() );
    query->curr_class = query->stack.back();
    query->stack.pop_back();

    return TRUE;
}


//-----------------------------------------------------------------------------
// name: ck_create_main_thread_hook()
// desc: ...
//-----------------------------------------------------------------------------
Chuck_DL_MainThreadHook * CK_DLL_CALL ck_create_main_thread_hook( Chuck_DL_Query * query,
                                                                  f_mainthreadhook hook,
                                                                  f_mainthreadquit quit,
                                                                  void * bindle )
{
    return new Chuck_DL_MainThreadHook( hook, quit, bindle, query->carrier() );
}


//-----------------------------------------------------------------------------
// name: ck_doc_class()
// desc: set current class documentation
//-----------------------------------------------------------------------------
t_CKBOOL CK_DLL_CALL ck_doc_class( Chuck_DL_Query * query, const char * doc )
{
// #ifdef CK_DOC // disable unless CK_DOC
    if(query->curr_class)
        query->curr_class->doc = doc;
    else
        return FALSE;
// #endif // CK_DOC

    return TRUE;
}

//-----------------------------------------------------------------------------
// name: ck_add_example()
// desc: set current class documentation
//-----------------------------------------------------------------------------
t_CKBOOL CK_DLL_CALL ck_add_example( Chuck_DL_Query * query, const char * ex )
{
// #ifdef CK_DOC // disable unless CK_DOC
    if(query->curr_class)
        query->curr_class->examples.push_back(ex);
    else
        return FALSE;
// #endif // CK_DOC

    return TRUE;
}

// set current function documentation
t_CKBOOL CK_DLL_CALL ck_doc_func( Chuck_DL_Query * query, const char * doc )
{
// #ifdef CK_DOC // disable unless CK_DOC
    if(query->curr_func)
        query->curr_func->doc = doc;
    else
        return FALSE;
// #endif // CK_DOC

    return TRUE;
}

// set last mvar documentation
t_CKBOOL CK_DLL_CALL ck_doc_var( Chuck_DL_Query * query, const char * doc )
{
// #ifdef CK_DOC // disable unless CK_DOC
    if(query->last_var)
        query->last_var->doc = doc;
    else
        return FALSE;
// #endif // CK_DOC

    return TRUE;
}



//------------------------------------------------------------------------------
// alternative functions to make stuff
//------------------------------------------------------------------------------
Chuck_DL_Func * make_new_mfun( const char * t, const char * n, f_mfun mfun )
{   return new Chuck_DL_Func( t, n, (t_CKUINT)mfun ); }
Chuck_DL_Func * make_new_sfun( const char * t, const char * n, f_sfun sfun )
{   return new Chuck_DL_Func( t, n, (t_CKUINT)sfun ); }
Chuck_DL_Value * make_new_arg( const char * t, const char * n )
{   return new Chuck_DL_Value( t, n ); }
Chuck_DL_Value * make_new_mvar( const char * t, const char * n, t_CKBOOL c )
{   return new Chuck_DL_Value( t, n, c ); }
Chuck_DL_Value * make_new_svar( const char * t, const char * n, t_CKBOOL c, void * a )
{   return new Chuck_DL_Value( t, n, c, a ); }




//-----------------------------------------------------------------------------
// name: load()
// desc: load dynamic link library
//-----------------------------------------------------------------------------
t_CKBOOL Chuck_DLL::load( const char * filename, const char * func, t_CKBOOL lazy )
{
    // open
    m_handle = dlopen( filename, lazy ? RTLD_LAZY : RTLD_NOW );

    // still not there
    if( !m_handle )
    {
        m_last_error = dlerror();
        return FALSE;
    }

    // save the filename
    m_filename = filename;
    m_done_query = FALSE;
    m_func = func;

    // if not lazy, do it
    if( !lazy && !this->query() )
        return FALSE;

    return TRUE;
}




//-----------------------------------------------------------------------------
// name: load()
// desc: load dynamic link library
//-----------------------------------------------------------------------------
t_CKBOOL Chuck_DLL::load( f_ck_query query_func, t_CKBOOL lazy )
{
    m_query_func = query_func;
    m_version_func = ck_builtin_declversion;
    m_done_query = FALSE;
    m_func = "ck_query";

    // if not lazy, do it
    if( !lazy && !this->query() )
        return FALSE;

    return TRUE;
}




//-----------------------------------------------------------------------------
// name: good()
// desc: ...
//-----------------------------------------------------------------------------
t_CKBOOL Chuck_DLL::good() const
{
    return ( m_handle != NULL || m_query_func != NULL );
}




//-----------------------------------------------------------------------------
// name: query()
// desc: ...
//-----------------------------------------------------------------------------
const Chuck_DL_Query * Chuck_DLL::query( )
{
    if( !m_handle && !m_query_func )
    {
        m_last_error = "dynamic link library not loaded for query...";
        return NULL;
    }

    // return if there already
    if( m_done_query )
        return &m_query;

    // get the address of the DL version function from the DLL
    if( !m_version_func )
        m_version_func = (f_ck_declversion)this->get_addr( CK_DECLVERSION_FUNC );
    if( !m_version_func )
        m_version_func = (f_ck_declversion)this->get_addr( (string("_")+CK_DECLVERSION_FUNC).c_str() );
    if( !m_version_func )
    {
        m_last_error = string("no version function found in dll '")
        + m_filename + string("'");
        return NULL;
    }

    // check version
    t_CKUINT dll_version = m_version_func();
    t_CKBOOL version_ok = FALSE;
    // major version must be same
    // minor version must less than or equal
    if(CK_DLL_VERSION_GETMAJOR(dll_version) == CK_DLL_VERSION_MAJOR &&
       CK_DLL_VERSION_GETMINOR(dll_version) <= CK_DLL_VERSION_MINOR)
        version_ok = TRUE;

    if(!version_ok)
        // SPENCERTODO: do they need to be equal, or can dll_version be < ?
    {
        ostringstream oss;
        oss << "chugin version mismatch:" << endl
        << "filename: "
        << m_filename << "'" << endl
        << "versions: chugin: "
        << CK_DLL_VERSION_GETMAJOR(dll_version)
        << "."
        << CK_DLL_VERSION_GETMINOR(dll_version)
        << " vs. chuck host: "
        << CK_DLL_VERSION_MAJOR
        << "."
        << CK_DLL_VERSION_MINOR;

        m_last_error = oss.str();

        return NULL;
    }

    // get the address of the query function from the DLL
    if( !m_query_func )
        m_query_func = (f_ck_query)this->get_addr( m_func.c_str() );
    if( !m_query_func )
        m_query_func = (f_ck_query)this->get_addr( (string("_")+m_func).c_str() );
    if( !m_query_func )
    {
        m_last_error = string("no query function found in dll '")
                       + m_filename + string("'");
        return NULL;
    }

    // get the address of the attach function from the DLL
    /* if( !m_attach_func )
        m_attach_func = (f_ck_attach)this->get_addr( "ck_attach" );
    if( !m_attach_func )
        m_attach_func = (f_ck_attach)this->get_addr( "_ck_attach" );

    // get the address of the detach function from the DLL
    if( !m_detach_func )
        m_detach_func = (f_ck_detach)this->get_addr( "ck_detach" );
    if( !m_detach_func )
        m_detach_func = (f_ck_detach)this->get_addr( "_ck_detach" ); */

    // do the query
    m_query.clear();
    if( !m_query_func( &m_query ) )
    {
        m_last_error = string("unsuccessful query in dll '") + m_filename
                       + string("'");
        return NULL;
    }

    // load the proto table
    /* Chuck_DL_Proto * proto;
    m_name2proto.clear();
    for( t_CKUINT i = 0; i < m_query.dll_exports.size(); i++ )
    {
        proto = &m_query.dll_exports[i];
        if( m_name2proto[proto->name] )
        {
            m_last_error = string("duplicate export name '") + proto->name
                           + string("'");
            return NULL;
        }

        // get the addr
        if( !proto->addr )
            proto->addr = (f_ck_func)this->get_addr( (char *)proto->name.c_str() );
        if( !proto->addr )
        {
            m_last_error = string("no addr associated with export '") +
                           proto->name + string("'");
            return NULL;
        }

        // put in the lookup table
        m_name2proto[proto->name] = proto;
    }

    // load the proto table
    Chuck_UGen_Info * info;
    m_name2ugen.clear();
    for( t_CKUINT j = 0; j < m_query.ugen_exports.size(); j++ )
    {
        info = &m_query.ugen_exports[j];
        if( m_name2ugen[info->name] )
        {
            m_last_error = string("duplicate export ugen name '") + info->name
                           + string("'");
            return NULL;
        }

        // put in the lookup table
        m_name2ugen[info->name] = info;
    }*/

    m_done_query = TRUE;

    // call attach
    // if( m_attach_func ) m_attach_func( 0, NULL );

    return &m_query;
}




//-----------------------------------------------------------------------------
// name: unload()
// desc: ...
//-----------------------------------------------------------------------------
t_CKBOOL Chuck_DLL::unload()
{
    if( !m_handle && !m_query_func )
    {
        m_last_error = "cannot unload dynamic library - nothing open...";
        return FALSE;
    }

    // if( m_detach_func ) m_detach_func( 0, NULL );

    if( m_handle )
    {
        dlclose( m_handle );
        m_handle = NULL;
    }
    else
        m_query_func = NULL;

    return TRUE;
}




//-----------------------------------------------------------------------------
// name: get_addr()
// desc: ...
//-----------------------------------------------------------------------------
void * Chuck_DLL::get_addr( const char * symbol )
{
    if( !m_handle )
    {
        m_last_error = "cannot find addr from dynamic library - nothing open...";
        return FALSE;
    }

    return dlsym( m_handle, symbol );
}




//-----------------------------------------------------------------------------
// name: last_error()
// desc: ...
//-----------------------------------------------------------------------------
const char * Chuck_DLL::last_error() const
{
    return m_last_error.c_str();
}




//-----------------------------------------------------------------------------
// name: name()
// desc: ...
//-----------------------------------------------------------------------------
const char * Chuck_DLL::name() const
{
    return m_id.c_str();
}


//const t_CKUINT Chuck_DL_Query::RESERVED_SIZE;

//-----------------------------------------------------------------------------
// name: Chuck_DL_Query
// desc: ...
//-----------------------------------------------------------------------------
Chuck_DL_Query::Chuck_DL_Query( Chuck_Carrier * carrier )
{
    // set the pointers to functions so the module can call
    setname = ck_setname;
    begin_class = ck_begin_class;
    add_ctor = ck_add_ctor;
    add_dtor = ck_add_dtor;
    add_mfun = ck_add_mfun;
    add_sfun = ck_add_sfun;
    add_mvar = ck_add_mvar;
    add_svar = ck_add_svar;
    add_arg = ck_add_arg;
    add_ugen_func = ck_add_ugen_func;
    add_ugen_funcf = ck_add_ugen_funcf;
    add_ugen_funcf_auto_num_channels = ck_add_ugen_funcf_auto_num_channels;
    // add_ugen_ctrl = ck_add_ugen_ctrl; // not used
    end_class = ck_end_class;
    doc_class = ck_doc_class;
    doc_func = ck_doc_func;
    doc_var = ck_doc_var;
    create_main_thread_hook = ck_create_main_thread_hook;
    m_carrier = carrier;

    // memset(reserved2, NULL, sizeof(void*)*RESERVED_SIZE);

    dll_name = "[noname]";
    reserved = NULL;
    curr_class = NULL;
    curr_func = NULL;

    srate = carrier->vm->srate();

    linepos = 0;
}




//-----------------------------------------------------------------------------
// name: clear()
// desc: ...
//-----------------------------------------------------------------------------
void Chuck_DL_Query::clear()
{
    // set to 0
    dll_name = "[noname]";
    // line pos
    linepos = 0;
    // delete classes
    for( t_CKUINT i = 0; i < classes.size(); i++ ) delete classes[i];
    // clear
    classes.clear();
}




//-----------------------------------------------------------------------------
// name: ~Chuck_DL_Class()
// desc: ...
//-----------------------------------------------------------------------------
Chuck_DL_Class::~Chuck_DL_Class()
{
    t_CKUINT i;

    // delete mfuns
    for( i = 0; i < mfuns.size(); i++ ) delete mfuns[i];
    // delete sfuns
    for( i = 0; i < sfuns.size(); i++ ) delete sfuns[i];
    // delete mvars
    for( i = 0; i < mvars.size(); i++ ) delete mvars[i];
    // delete svars
    for( i = 0; i < svars.size(); i++ ) delete svars[i];
    // delete classes
    for( i = 0; i < classes.size(); i++ ) delete classes[i];
}




//-----------------------------------------------------------------------------
// name: ~Chuck_DL_Func()
// desc: ...
//-----------------------------------------------------------------------------
Chuck_DL_Func::~Chuck_DL_Func()
{
    for( t_CKUINT i = 0; i < args.size(); i++ )
        delete args[i];
}


/*******************************************************************************

 Main Thread Hook stuff

*******************************************************************************/

t_CKBOOL ck_mthook_activate(Chuck_DL_MainThreadHook *hook)
{
    hook->m_carrier->chuck->setMainThreadHook(hook);
    hook->m_active = true;
    return hook->m_active;
}

t_CKBOOL ck_mthook_deactivate(Chuck_DL_MainThreadHook *hook)
{
    hook->m_carrier->chuck->setMainThreadHook(NULL);
    hook->m_active = false;
    return hook->m_active;
}

//-----------------------------------------------------------------------------
// name: Chuck_DL_MainThreadHook()
// desc: ...
//-----------------------------------------------------------------------------
Chuck_DL_MainThreadHook::Chuck_DL_MainThreadHook(f_mainthreadhook hook, f_mainthreadquit quit,
                                                 void * bindle, Chuck_Carrier * carrier) :
m_hook(hook),
m_quit(quit),
m_carrier(carrier),
m_bindle(bindle),
activate(ck_mthook_activate),
deactivate(ck_mthook_deactivate),
m_active(FALSE)
{ }



/*******************************************************************************

 Chuck_DL_Api stuff

*******************************************************************************/

namespace Chuck_DL_Api
{
    Api Api::g_api;
}


static t_CKUINT ck_get_srate(CK_DL_API api, Chuck_VM_Shred * shred)
{
    return shred->vm_ref->srate();
}

static Chuck_DL_Api::Type ck_get_type( CK_DL_API api, Chuck_VM_Shred * shred, const char * name )
{
    Chuck_Env * env = shred->vm_ref->env();
    a_Id_List list = new_id_list( name, 0 ); // TODO: nested types

    Chuck_Type * t = type_engine_find_type( env, list );

    delete_id_list( list );

    return ( Chuck_DL_Api::Type ) t;
}

static Chuck_DL_Api::Object ck_create( CK_DL_API api, Chuck_VM_Shred * shred, Chuck_DL_Api::Type t )
{
    assert( t != NULL );

    Chuck_Type * type = ( Chuck_Type * ) t;
    Chuck_Object * o = instantiate_and_initialize_object( type, shred->vm_ref );

    return ( Chuck_DL_Api::Object ) o;
}

static Chuck_DL_Api::String ck_create_string( CK_DL_API api, Chuck_VM_Shred * shred, const char * cstr )
{
    Chuck_String * string = ( Chuck_String * ) instantiate_and_initialize_object( shred->vm_ref->env()->t_string, shred->vm_ref );

    string->set( cstr );

    return ( Chuck_DL_Api::String ) string;
}

<<<<<<< HEAD
//-----------------------------------------------------------------------------
// name: ck_get_mvar()
// desc: retrieve a class's member variable offset
//-----------------------------------------------------------------------------
static t_CKBOOL ck_get_mvar(Chuck_DL_Api::Object o, std::string& mvar, te_Type basic_type, t_CKINT& offset)
=======
static t_CKBOOL ck_get_mvar_int( CK_DL_API api, Chuck_DL_Api::Object obj, const char * name, t_CKINT & value )
>>>>>>> 7cda3b23
{
    Chuck_Object* obj = (Chuck_Object*)o;
    Chuck_Type* type = obj->type_ref;

    if (type->info == NULL) {
        // put error here
        EM_error2(0, "get mvar: ck_get_mvar: object has no type info");
        return FALSE;
    }

    vector<Chuck_Value*> vars;
    Chuck_Value* var = NULL;
    type->info->get_values(vars);

    // iterate over retrieved functions
    for (vector<Chuck_Value*>::iterator v = vars.begin(); v != vars.end(); v++)
    {
        // get pointer to chuck value
        Chuck_Value* value = *v;
        // check for NULL
        if (value == NULL) continue;
        // see if name matches
        if (value->name != mvar) continue;
        // see if name is correct type
        if (value->type->xid != basic_type) continue;
        // see if var is a member var
        if (!value->is_member) continue;

        // ladies and gentlement, we've got it
        var = value;
        break;
    }

    // make error
    if (!var) {
        EM_error2(0, "get mvar: ck_get_mvar: member variable %s not found", mvar.c_str());
        return FALSE;
    }

    offset = var->offset;
    return TRUE;
}

<<<<<<< HEAD
//-----------------------------------------------------------------------------
// name: ck_get_mvar_int()
// desc: retrieve a class's member variable of type int
//-----------------------------------------------------------------------------
static t_CKBOOL ck_get_mvar_int( CK_DL_API api, Chuck_DL_Api::Object o, std::string & mvar, t_CKINT & m_int )
=======
static t_CKBOOL ck_get_mvar_float( CK_DL_API api, Chuck_DL_Api::Object obj, const char * name, t_CKFLOAT & value )
>>>>>>> 7cda3b23
{
    assert(o != NULL);
    t_CKINT offset;

    t_CKBOOL success = ck_get_mvar(o, mvar, te_int, offset);

    if (success)
    {
        Chuck_Object* obj = (Chuck_Object*)o;
        m_int = OBJ_MEMBER_INT(obj, offset); // get offset
    }
    return success;
}

<<<<<<< HEAD
//-----------------------------------------------------------------------------
// name: ck_get_mvar_float()
// desc: retrieve a class's member variable of type float
//-----------------------------------------------------------------------------
static t_CKBOOL ck_get_mvar_float( CK_DL_API api, Chuck_DL_Api::Object o, std::string & mvar, t_CKFLOAT & m_float )
=======
static t_CKBOOL ck_get_mvar_dur( CK_DL_API api, Chuck_DL_Api::Object obj, const char * name, t_CKDUR & value )
>>>>>>> 7cda3b23
{
    assert(o != NULL);
    t_CKINT offset;

    t_CKBOOL success = ck_get_mvar(o, mvar, te_float, offset);

    if (success)
    {
        Chuck_Object* obj = (Chuck_Object*)o;
        m_float = OBJ_MEMBER_FLOAT(obj, offset); // get offset
    }
    return success;
}

//-----------------------------------------------------------------------------
// name: ck_get_mvar_dur()
// desc: retrieve a class's member variable of type dur
//-----------------------------------------------------------------------------
static t_CKBOOL ck_get_mvar_dur( CK_DL_API api, Chuck_DL_Api::Object o, std::string & mvar, t_CKDUR & m_dur )
{
    assert(o != NULL);
    t_CKINT offset;

    t_CKBOOL success = ck_get_mvar(o, mvar, te_dur, offset);

    if (success)
    {
        Chuck_Object* obj = (Chuck_Object*)o;
        m_dur = OBJ_MEMBER_DUR(obj, offset); // get offset
    }
    return success;
}

<<<<<<< HEAD
//-----------------------------------------------------------------------------
// name: ck_get_mvar_time()
// desc: retrieve a class's member variable of type time
//-----------------------------------------------------------------------------
static t_CKBOOL ck_get_mvar_time( CK_DL_API api, Chuck_DL_Api::Object o, std::string & mvar, t_CKTIME & m_time )
=======
static t_CKBOOL ck_get_mvar_time( CK_DL_API api, Chuck_DL_Api::Object obj, const char * name, t_CKTIME & value )
>>>>>>> 7cda3b23
{
    assert(o != NULL);
    t_CKINT offset;

    t_CKBOOL success = ck_get_mvar(o, mvar, te_time, offset);

    if (success)
    {
        Chuck_Object* obj = (Chuck_Object*)o;
        m_time = OBJ_MEMBER_TIME(obj, offset); // get offset
    }
    return success;
}

<<<<<<< HEAD
//-----------------------------------------------------------------------------
// name: ck_get_mvar_string()
// desc: retrieve a class's member variable of type string
//-----------------------------------------------------------------------------
static t_CKBOOL ck_get_mvar_string( CK_DL_API api, Chuck_DL_Api::Object o, std::string & mvar, Chuck_DL_Api::String & m_string)
=======
static t_CKBOOL ck_get_mvar_string( CK_DL_API api, Chuck_DL_Api::Object obj, const char * name, Chuck_DL_Api::String & str )
>>>>>>> 7cda3b23
{
    assert(o != NULL);
    t_CKINT offset;

    t_CKBOOL success = ck_get_mvar(o, mvar, te_string, offset);

    if (success)
    {
        Chuck_Object* obj = (Chuck_Object*)o;
        m_string = OBJ_MEMBER_STRING(obj, offset); // get offset
    }
    return success;
}

<<<<<<< HEAD
//-----------------------------------------------------------------------------
// name: ck_get_mvar_object()
// desc: retrieve a class's member variable of type object
//-----------------------------------------------------------------------------
static t_CKBOOL ck_get_mvar_object( CK_DL_API api, Chuck_DL_Api::Object o, std::string & mvar, Chuck_DL_Api::Object & m_obj )
=======
static t_CKBOOL ck_get_mvar_object( CK_DL_API api, Chuck_DL_Api::Object obj, const char * name, Chuck_DL_Api::Object & object )
>>>>>>> 7cda3b23
{
    assert(o != NULL);
    t_CKINT offset;
    
    // TODO how to do this?
    t_CKBOOL success = ck_get_mvar(o, mvar, te_object, offset);

    if (success)
    {
        Chuck_Object* obj = (Chuck_Object*)o;
        m_obj = OBJ_MEMBER_OBJECT(obj, offset); // get offset
    }
    return success;
}

<<<<<<< HEAD
//-----------------------------------------------------------------------------
// name: ck_set_string()
// desc: set a class's member string
//-----------------------------------------------------------------------------
static t_CKBOOL ck_set_string( CK_DL_API api, Chuck_DL_Api::String s, std::string & str )
=======
static t_CKBOOL ck_set_string( CK_DL_API api, Chuck_DL_Api::String s, const char * str )
>>>>>>> 7cda3b23
{
    assert( s != NULL );

    Chuck_String * string = (Chuck_String *) s;
    string->set( str );

    return TRUE;
}


Chuck_DL_Api::Api::VMApi::VMApi() :
get_srate(ck_get_srate)
{ }


Chuck_DL_Api::Api::ObjectApi::ObjectApi() :
get_type(ck_get_type),
create(ck_create),
create_string(ck_create_string),
get_mvar_int(ck_get_mvar_int),
get_mvar_float(ck_get_mvar_float),
get_mvar_dur(ck_get_mvar_dur),
get_mvar_time(ck_get_mvar_time),
get_mvar_string(ck_get_mvar_string),
get_mvar_object(ck_get_mvar_object),
set_string(ck_set_string)
{ }


// windows
#if defined(__WINDOWS_DS__)
extern "C"
{
#include <windows.h>

void *dlopen( const char *path, int mode )
{
    return (void *)LoadLibrary(path);
}

int dlclose( void *handle )
{
    FreeLibrary((HMODULE)handle);
    return 1;
}

void *dlsym( void * handle, const char *symbol )
{
    return (void *)GetProcAddress((HMODULE)handle, symbol);
}

const char * dlerror( void )
{
    int error = GetLastError();
    if( error == 0 ) return NULL;
    // 1.4.2.0 (ge) | changed to snprintf
    snprintf( dlerror_buffer, DLERROR_BUFFER_LENGTH, "%i", error );
    return dlerror_buffer;
}
}
#endif<|MERGE_RESOLUTION|>--- conflicted
+++ resolved
@@ -1111,15 +1111,11 @@
     return ( Chuck_DL_Api::String ) string;
 }
 
-<<<<<<< HEAD
 //-----------------------------------------------------------------------------
 // name: ck_get_mvar()
 // desc: retrieve a class's member variable offset
 //-----------------------------------------------------------------------------
 static t_CKBOOL ck_get_mvar(Chuck_DL_Api::Object o, std::string& mvar, te_Type basic_type, t_CKINT& offset)
-=======
-static t_CKBOOL ck_get_mvar_int( CK_DL_API api, Chuck_DL_Api::Object obj, const char * name, t_CKINT & value )
->>>>>>> 7cda3b23
 {
     Chuck_Object* obj = (Chuck_Object*)o;
     Chuck_Type* type = obj->type_ref;
@@ -1163,15 +1159,11 @@
     return TRUE;
 }
 
-<<<<<<< HEAD
 //-----------------------------------------------------------------------------
 // name: ck_get_mvar_int()
 // desc: retrieve a class's member variable of type int
 //-----------------------------------------------------------------------------
-static t_CKBOOL ck_get_mvar_int( CK_DL_API api, Chuck_DL_Api::Object o, std::string & mvar, t_CKINT & m_int )
-=======
-static t_CKBOOL ck_get_mvar_float( CK_DL_API api, Chuck_DL_Api::Object obj, const char * name, t_CKFLOAT & value )
->>>>>>> 7cda3b23
+static t_CKBOOL ck_get_mvar_int(CK_DL_API api, Chuck_DL_Api::Object obj, const char* name, t_CKINT & m_int)
 {
     assert(o != NULL);
     t_CKINT offset;
@@ -1186,15 +1178,11 @@
     return success;
 }
 
-<<<<<<< HEAD
 //-----------------------------------------------------------------------------
 // name: ck_get_mvar_float()
 // desc: retrieve a class's member variable of type float
 //-----------------------------------------------------------------------------
-static t_CKBOOL ck_get_mvar_float( CK_DL_API api, Chuck_DL_Api::Object o, std::string & mvar, t_CKFLOAT & m_float )
-=======
-static t_CKBOOL ck_get_mvar_dur( CK_DL_API api, Chuck_DL_Api::Object obj, const char * name, t_CKDUR & value )
->>>>>>> 7cda3b23
+static t_CKBOOL ck_get_mvar_float( CK_DL_API api, Chuck_DL_Api::Object obj, const char* name, t_CKFLOAT & m_float )
 {
     assert(o != NULL);
     t_CKINT offset;
@@ -1213,12 +1201,12 @@
 // name: ck_get_mvar_dur()
 // desc: retrieve a class's member variable of type dur
 //-----------------------------------------------------------------------------
-static t_CKBOOL ck_get_mvar_dur( CK_DL_API api, Chuck_DL_Api::Object o, std::string & mvar, t_CKDUR & m_dur )
+static t_CKBOOL ck_get_mvar_dur( CK_DL_API api, Chuck_DL_Api::Object obj, const char * name, t_CKDUR & value )
 {
     assert(o != NULL);
     t_CKINT offset;
 
-    t_CKBOOL success = ck_get_mvar(o, mvar, te_dur, offset);
+    t_CKBOOL success = ck_get_mvar(obj, value, te_dur, offset);
 
     if (success)
     {
@@ -1228,15 +1216,11 @@
     return success;
 }
 
-<<<<<<< HEAD
 //-----------------------------------------------------------------------------
 // name: ck_get_mvar_time()
 // desc: retrieve a class's member variable of type time
 //-----------------------------------------------------------------------------
-static t_CKBOOL ck_get_mvar_time( CK_DL_API api, Chuck_DL_Api::Object o, std::string & mvar, t_CKTIME & m_time )
-=======
 static t_CKBOOL ck_get_mvar_time( CK_DL_API api, Chuck_DL_Api::Object obj, const char * name, t_CKTIME & value )
->>>>>>> 7cda3b23
 {
     assert(o != NULL);
     t_CKINT offset;
@@ -1251,15 +1235,11 @@
     return success;
 }
 
-<<<<<<< HEAD
 //-----------------------------------------------------------------------------
 // name: ck_get_mvar_string()
 // desc: retrieve a class's member variable of type string
 //-----------------------------------------------------------------------------
-static t_CKBOOL ck_get_mvar_string( CK_DL_API api, Chuck_DL_Api::Object o, std::string & mvar, Chuck_DL_Api::String & m_string)
-=======
 static t_CKBOOL ck_get_mvar_string( CK_DL_API api, Chuck_DL_Api::Object obj, const char * name, Chuck_DL_Api::String & str )
->>>>>>> 7cda3b23
 {
     assert(o != NULL);
     t_CKINT offset;
@@ -1274,19 +1254,15 @@
     return success;
 }
 
-<<<<<<< HEAD
 //-----------------------------------------------------------------------------
 // name: ck_get_mvar_object()
 // desc: retrieve a class's member variable of type object
 //-----------------------------------------------------------------------------
-static t_CKBOOL ck_get_mvar_object( CK_DL_API api, Chuck_DL_Api::Object o, std::string & mvar, Chuck_DL_Api::Object & m_obj )
-=======
 static t_CKBOOL ck_get_mvar_object( CK_DL_API api, Chuck_DL_Api::Object obj, const char * name, Chuck_DL_Api::Object & object )
->>>>>>> 7cda3b23
 {
     assert(o != NULL);
     t_CKINT offset;
-    
+
     // TODO how to do this?
     t_CKBOOL success = ck_get_mvar(o, mvar, te_object, offset);
 
@@ -1298,15 +1274,11 @@
     return success;
 }
 
-<<<<<<< HEAD
 //-----------------------------------------------------------------------------
 // name: ck_set_string()
 // desc: set a class's member string
 //-----------------------------------------------------------------------------
-static t_CKBOOL ck_set_string( CK_DL_API api, Chuck_DL_Api::String s, std::string & str )
-=======
 static t_CKBOOL ck_set_string( CK_DL_API api, Chuck_DL_Api::String s, const char * str )
->>>>>>> 7cda3b23
 {
     assert( s != NULL );
 
