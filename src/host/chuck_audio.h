/*----------------------------------------------------------------------------
  ChucK Concurrent, On-the-fly Audio Programming Language
    Compiler and Virtual Machine

  Copyright (c) 2004 Ge Wang and Perry R. Cook.  All rights reserved.
    http://chuck.stanford.edu/
    http://chuck.cs.princeton.edu/

  This program is free software; you can redistribute it and/or modify
  it under the terms of the GNU General Public License as published by
  the Free Software Foundation; either version 2 of the License, or
  (at your option) any later version.

  This program is distributed in the hope that it will be useful,
  but WITHOUT ANY WARRANTY; without even the implied warranty of
  MERCHANTABILITY or FITNESS FOR A PARTICULAR PURPOSE.  See the
  GNU General Public License for more details.

  You should have received a copy of the GNU General Public License
  along with this program; if not, write to the Free Software
  Foundation, Inc., 59 Temple Place, Suite 330, Boston, MA 02111-1307
  U.S.A.
-----------------------------------------------------------------------------*/

//-----------------------------------------------------------------------------
// name: chuck_audio.h
// desc: chuck host digital audio I/O, using RtAudio (from Gary Scavone)
//
// author: Ge Wang (ge@ccrma.stanford.edu | gewang@cs.princeton.edu)
//         Spencer Salazar (spencer@ccrma.stanford.edu)
// RtAudio by: Gary Scavone
// date: Spring 2004
//-----------------------------------------------------------------------------
#ifndef __CHUCK_AUDIO_H__
#define __CHUCK_AUDIO_H__

#include "chuck_def.h"
#include <string>
#include <RtAudio.h>




//-----------------------------------------------------------------------------
// define, defaults, forward references
//-----------------------------------------------------------------------------
#define NUM_CHANNELS_DEFAULT         2       // number of channels
#define NUM_BUFFERS_DEFAULT          8       // number buffers
// sample rate defaults by platform
#if defined(__PLATFORM_LINUX__)
  #define SAMPLE_RATE_DEFAULT      48000
  #define BUFFER_SIZE_DEFAULT        256
#elif defined(__PLATFORM_MACOSX__)
  #define SAMPLE_RATE_DEFAULT      44100
  #define BUFFER_SIZE_DEFAULT        256
#else
  #define SAMPLE_RATE_DEFAULT      44100
  #define BUFFER_SIZE_DEFAULT        512
#endif




// audio callback definition
typedef void (* f_audio_cb)( SAMPLE * input, SAMPLE * output,
    t_CKUINT numFrames, t_CKUINT numInChans, t_CKUINT numOutChans,
    void * userData );




// real-time watch dog
extern t_CKBOOL g_do_watchdog;
// countermeasure
extern t_CKUINT g_watchdog_countermeasure_priority;
// watchdog timeout
extern t_CKFLOAT g_watchdog_timeout;





//-----------------------------------------------------------------------------
// name: class ChuckAudio
// desc: chuck host audio I/O
//-----------------------------------------------------------------------------
class ChuckAudio
{
public:
    static t_CKBOOL initialize( char const *driver, // NULL means default for build
                                t_CKUINT num_dac_channels,
                                t_CKUINT num_adc_channels,
                                t_CKUINT sample_rate,
                                t_CKUINT buffer_size,
                                t_CKUINT num_buffers,
                                f_audio_cb callback,
                                void * data,
                                // force_srate added 1.3.1.2
                                t_CKBOOL force_srate
                                );
    static void shutdown();
    static t_CKBOOL start();
    static t_CKBOOL stop();

public: // watchdog stuff
    static t_CKBOOL watchdog_start();
    static t_CKBOOL watchdog_stop();

public: // device info
    // probe audio devices
    static void probe(char const *driver); // NULL means default for build
    // get device number by name?
<<<<<<< HEAD
    static t_CKUINT device_named( char const *driver,
                                  const std::string & name,
                                  t_CKBOOL needs_dac = FALSE,
                                  t_CKBOOL needs_adc = FALSE );
=======
    // 1.4.2.0: changed return type from t_CKUINT to t_CKINT
    static t_CKINT device_named( const std::string & name,
                                 t_CKBOOL needs_dac = FALSE,
                                 t_CKBOOL needs_adc = FALSE );
>>>>>>> 0af6e0de

public:
    static t_CKUINT srate() { return m_sample_rate; }
    static t_CKUINT num_channels_out() { return m_num_channels_out; }
    static t_CKUINT num_channels_in() { return m_num_channels_in; }
    static t_CKUINT dac_num() { return m_dac_n; }
    static t_CKUINT adc_num() { return m_adc_n; }
    static t_CKUINT bps() { return m_bps; }
    static t_CKUINT buffer_size() { return m_buffer_size; }
    static t_CKUINT num_buffers() { return m_num_buffers; }
    static RtAudio * audio() { return m_rtaudio; }

    static void set_extern( SAMPLE * in, SAMPLE * out )
        { m_extern_in = in; m_extern_out = out; }
    static int cb( void * output_buffer, void * input_buffer, unsigned int buffer_size,
        double streamTime, RtAudioStreamStatus status, void * user_data );

public: // data
    static t_CKBOOL m_init;
    static t_CKBOOL m_start;
    static t_CKBOOL m_go; // counter of # of times callback called
    static t_CKBOOL m_silent; // if true, will output silence
    static t_CKBOOL m_expand_in_mono2stereo; // 1.4.0.1 for in:1 out:2
    static t_CKUINT m_num_channels_out;
    static t_CKUINT m_num_channels_in;
    static t_CKUINT m_num_channels_max; // the max of out/in
    static t_CKUINT m_sample_rate;
    static t_CKUINT m_bps;
    static t_CKUINT m_buffer_size;
    static t_CKUINT m_num_buffers;
    static SAMPLE * m_buffer_out;
    static SAMPLE * m_buffer_in;
    static SAMPLE * m_extern_in; // for things like audicle
    static SAMPLE * m_extern_out; // for things like audicle

    static RtAudio * m_rtaudio;
    static t_CKUINT m_dac_n;
    static t_CKUINT m_adc_n;
    static f_audio_cb m_audio_cb;
    static void * m_cb_user_data;
};




#endif<|MERGE_RESOLUTION|>--- conflicted
+++ resolved
@@ -110,17 +110,11 @@
     // probe audio devices
     static void probe(char const *driver); // NULL means default for build
     // get device number by name?
-<<<<<<< HEAD
-    static t_CKUINT device_named( char const *driver,
-                                  const std::string & name,
-                                  t_CKBOOL needs_dac = FALSE,
-                                  t_CKBOOL needs_adc = FALSE );
-=======
     // 1.4.2.0: changed return type from t_CKUINT to t_CKINT
-    static t_CKINT device_named( const std::string & name,
+    static t_CKINT device_named( char const *driver,
+                                 const std::string & name,
                                  t_CKBOOL needs_dac = FALSE,
                                  t_CKBOOL needs_adc = FALSE );
->>>>>>> 0af6e0de
 
 public:
     static t_CKUINT srate() { return m_sample_rate; }
